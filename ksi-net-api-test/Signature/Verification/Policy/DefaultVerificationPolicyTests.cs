﻿/*
 * Copyright 2013-2017 Guardtime, Inc.
 *
 * This file is part of the Guardtime client SDK.
 *
 * Licensed under the Apache License, Version 2.0 (the "License").
 * You may not use this file except in compliance with the License.
 * You may obtain a copy of the License at
 *     http://www.apache.org/licenses/LICENSE-2.0
 * Unless required by applicable law or agreed to in writing, software
 * distributed under the License is distributed on an "AS IS" BASIS,
 * WITHOUT WARRANTIES, CONDITIONS, OR OTHER LICENSES OF ANY KIND, either
 * express or implied. See the License for the specific language governing
 * permissions and limitations under the License.
 * "Guardtime" and "KSI" are trademarks or registered trademarks of
 * Guardtime, Inc., and no license to trademarks is granted; Guardtime
 * reserves and retains all trademark rights.
 */

using System;
using System.IO;
using Guardtime.KSI.Exceptions;
using Guardtime.KSI.Hashing;
using Guardtime.KSI.Publication;
using Guardtime.KSI.Service;
using Guardtime.KSI.Signature.Verification;
using Guardtime.KSI.Signature.Verification.Policy;
using Guardtime.KSI.Test.Properties;
using Guardtime.KSI.Test.Service;
using Guardtime.KSI.Test.Trust;
using Guardtime.KSI.Utils;
using NUnit.Framework;

namespace Guardtime.KSI.Test.Signature.Verification.Policy
{
    [TestFixture]
    public class DefaultVerificationPolicyTests : StaticServiceTestsBase
    {
        [Test]
        public void VerifyWithoutSignatureInContext()
        {
            DefaultVerificationPolicy policy = new DefaultVerificationPolicy();

            KsiVerificationException ex = Assert.Throws<KsiVerificationException>(delegate
            {
                // no signature in context
                VerificationContext context = new VerificationContext();
                policy.Verify(context);
            });

            Assert.That(ex.Message, Does.StartWith("Invalid signature in context: null"));
        }

        [Test]
        public void VerifyWithSignatureNull1()
        {
            DefaultVerificationPolicy policy = new DefaultVerificationPolicy();

            ArgumentNullException ex = Assert.Throws<ArgumentNullException>(delegate
            {
                // signature is null
                policy.Verify(null,
                    new DataHash(Base16.Decode("0111A700B0C8066C47ECBA05ED37BC14DCADB238552D86C659342D1D7E87B8772D")),
                    TestUtil.GetPublicationsFile());
            });

            Assert.AreEqual("ksiSignature", ex.ParamName);
        }

        [Test]
        public void VerifyWithSignatureNull2()
        {
            DefaultVerificationPolicy policy = new DefaultVerificationPolicy();

            ArgumentNullException ex = Assert.Throws<ArgumentNullException>(delegate
            {
                // signature is null
                policy.Verify(null,
                    new DataHash(Base16.Decode("0111A700B0C8066C47ECBA05ED37BC14DCADB238552D86C659342D1D7E87B8772D")),
                    GetStaticKsiService(new byte[] { }));
            });

            Assert.AreEqual("ksiSignature", ex.ParamName);
        }

        [Test]
        public void VerifyWithoutPublicationsInContext()
        {
            DefaultVerificationPolicy policy = new DefaultVerificationPolicy();
            VerificationContext context = new VerificationContext()
            {
                Signature = TestUtil.GetSignature(Resources.KsiSignature_Ok_Extended),
            };

            KsiVerificationException ex = Assert.Throws<KsiVerificationException>(delegate
            {
                // no publications file in context
                policy.Verify(context);
            });

            Assert.That(ex.Message, Does.StartWith("Invalid publications file in context: null"));
        }

        [Test]
        public void VerifyWithPublicationsFileNull()
        {
            DefaultVerificationPolicy policy = new DefaultVerificationPolicy();

            ArgumentNullException ex = Assert.Throws<ArgumentNullException>(delegate
            {
                // publications file is null
                policy.Verify(TestUtil.GetSignature(Resources.KsiSignature_Ok_Extended),
                    new DataHash(Base16.Decode("0111A700B0C8066C47ECBA05ED37BC14DCADB238552D86C659342D1D7E87B8772D")),
                    (IPublicationsFile)null);
            });

            Assert.AreEqual("publicationsFile", ex.ParamName);
        }

        [Test]
        public void VerifyWithKsiServiceNull()
        {
            DefaultVerificationPolicy policy = new DefaultVerificationPolicy();

            ArgumentNullException ex = Assert.Throws<ArgumentNullException>(delegate
            {
                // ksi service is null
                policy.Verify(TestUtil.GetSignature(Resources.KsiSignature_Ok_Extended),
                    new DataHash(Base16.Decode("0111A700B0C8066C47ECBA05ED37BC14DCADB238552D86C659342D1D7E87B8772D")),
                    (IKsiService)null);
            });

            Assert.AreEqual("ksiService", ex.ParamName);
        }

        /// <summary>
        /// Signature is verified with publications file. Method Verify with context is used.
        /// </summary>
        [Test]
        public void VerifyWithPublicationsFile1()
        {
            DefaultVerificationPolicy policy = new DefaultVerificationPolicy();
            VerificationContext context = new VerificationContext()
            {
                Signature = TestUtil.GetSignature(Resources.KsiSignature_Ok_Extended),
                DocumentHash = new DataHash(Base16.Decode("0111A700B0C8066C47ECBA05ED37BC14DCADB238552D86C659342D1D7E87B8772D")),
                PublicationsFile = TestUtil.GetPublicationsFile()
            };

            VerificationResult result = policy.Verify(context);

            Assert.AreEqual(VerificationResultCode.Ok, result.ResultCode, "Unexpected verification result code.");
            Assert.AreEqual(1, result.ChildResults.Count, "Invalid child result count.");
            Assert.AreEqual(nameof(PublicationBasedVerificationPolicy), result.ChildResults[result.ChildResults.Count - 1].RuleName, "Unexpected last child result rule.");
        }

        /// <summary>
        /// Signature is verified with publications file. Method Verify with publications file is used.
        /// </summary>
        [Test]
        public void VerifyWithPublicationsFile2()
        {
            DefaultVerificationPolicy policy = new DefaultVerificationPolicy();

            VerificationResult result = policy.Verify(TestUtil.GetSignature(Resources.KsiSignature_Ok_Extended),
                new DataHash(Base16.Decode("0111A700B0C8066C47ECBA05ED37BC14DCADB238552D86C659342D1D7E87B8772D")),
                TestUtil.GetPublicationsFile());

            Assert.AreEqual(VerificationResultCode.Ok, result.ResultCode, "Unexpected verification result code.");
            Assert.AreEqual(1, result.ChildResults.Count, "Invalid child result count.");
            Assert.AreEqual(nameof(PublicationBasedVerificationPolicy), result.ChildResults[result.ChildResults.Count - 1].RuleName, "Unexpected last child result rule.");
        }

        /// <summary>
        /// Signature is verified with publications file. Method Verify with publications file is used. Document hash is null.
        /// </summary>
        [Test]
        public void VerifyWithPublicationsFileWithoutDataHash()
        {
            DefaultVerificationPolicy policy = new DefaultVerificationPolicy();

            VerificationResult result = policy.Verify(TestUtil.GetSignature(Resources.KsiSignature_Ok_Extended),
                null,
                TestUtil.GetPublicationsFile());

            Assert.AreEqual(VerificationResultCode.Ok, result.ResultCode, "Unexpected verification result code.");
            Assert.AreEqual(1, result.ChildResults.Count, "Invalid child result count.");
            Assert.AreEqual(nameof(PublicationBasedVerificationPolicy), result.ChildResults[result.ChildResults.Count - 1].RuleName, "Unexpected last child result rule.");
        }

        /// <summary>
        /// Signature is verified with publications file, but document hash is invalid. Method Verify with publications file is used.
        /// </summary>
        [Test]
        public void VerifyWithPublicationsFileInvalidDocumentHash()
        {
            DefaultVerificationPolicy policy = new DefaultVerificationPolicy();

            VerificationResult result = policy.Verify(TestUtil.GetSignature(Resources.KsiSignature_Ok_Extended),
                // invalid document hash
                new DataHash(Base16.Decode("01580192B0D06E48884432DFFC26A67C6C685BEAF0252B9DD2A0B4B05D1724C5F2")),
                TestUtil.GetPublicationsFile());

            Assert.AreEqual(VerificationResultCode.Fail, result.ResultCode);
            Assert.AreEqual(VerificationError.Gen01, result.VerificationError);
        }

        /// <summary>
        /// Signature is verified with key based policy. Method Verify with context is used.
        /// </summary>
        [Test]
        public void VerifyWithKey1()
        {
            DefaultVerificationPolicy policy = new DefaultVerificationPolicy();
            VerificationContext context = new VerificationContext()
            {
                Signature = TestUtil.GetSignature(Resources.KsiSignature_Ok),
                DocumentHash = new DataHash(Base16.Decode("0111A700B0C8066C47ECBA05ED37BC14DCADB238552D86C659342D1D7E87B8772D")),
                PublicationsFile = TestUtil.GetPublicationsFile()
            };

            VerificationResult result = policy.Verify(context);

            Assert.AreEqual(VerificationResultCode.Ok, result.ResultCode, "Unexpected verification result code.");
            Assert.AreEqual(2, result.ChildResults.Count, "Invalid child result count.");
            Assert.AreEqual(nameof(KeyBasedVerificationPolicy), result.ChildResults[result.ChildResults.Count - 1].RuleName, "Unexpected last child result rule.");
        }

        /// <summary>
        /// Signature is verified with key based policy. Method Verify with publications file is used.
        /// </summary>
        [Test]
        public void VerifyWithKey2()
        {
            DefaultVerificationPolicy policy = new DefaultVerificationPolicy();

            VerificationResult result = policy.Verify(TestUtil.GetSignature(Resources.KsiSignature_Ok),
                new DataHash(Base16.Decode("0111A700B0C8066C47ECBA05ED37BC14DCADB238552D86C659342D1D7E87B8772D")),
                TestUtil.GetPublicationsFile());

            Assert.AreEqual(VerificationResultCode.Ok, result.ResultCode, "Unexpected verification result code.");
            Assert.AreEqual(2, result.ChildResults.Count, "Invalid child result count.");
            Assert.AreEqual(nameof(KeyBasedVerificationPolicy), result.ChildResults[result.ChildResults.Count - 1].RuleName, "Unexpected last child result rule.");
        }

        /// <summary>
        /// Signature verifies against publications file after automatic extending. Method Verify with context is used.
        /// </summary>
        [Test]
        public void VerifyWithExtendingAndPublicationsFile1()
        {
            DefaultVerificationPolicy policy = new DefaultVerificationPolicy();
            VerificationContext context = new VerificationContext()
            {
                Signature = TestUtil.GetSignature(Resources.KsiSignature_Ok),
                DocumentHash = new DataHash(Base16.Decode("0111A700B0C8066C47ECBA05ED37BC14DCADB238552D86C659342D1D7E87B8772D")),
                PublicationsFile = TestUtil.GetPublicationsFile(),
                KsiService = GetStaticKsiService(File.ReadAllBytes(Path.Combine(TestSetup.LocalPath, Resources.KsiService_ExtendResponsePdu_RequestId_1043101455)), 1043101455),
                IsExtendingAllowed = true
            };

            VerificationResult result = policy.Verify(context);

            Assert.AreEqual(VerificationResultCode.Ok, result.ResultCode, "Unexpected verification result code.");
            Assert.AreEqual(1, result.ChildResults.Count, "Invalid child result count.");
            Assert.AreEqual(nameof(PublicationBasedVerificationPolicy), result.ChildResults[result.ChildResults.Count - 1].RuleName, "Unexpected last child result rule.");
        }

        /// <summary>
        /// Signature verifies against publications file after automatic extending. Method Verify with KSI service is used.
        /// </summary>
        [Test]
        public void VerifyWithExtendingAndPublicationsFile2()
        {
            DefaultVerificationPolicy policy = new DefaultVerificationPolicy();

            VerificationResult result = policy.Verify(TestUtil.GetSignature(Resources.KsiSignature_Ok),
                new DataHash(Base16.Decode("0111A700B0C8066C47ECBA05ED37BC14DCADB238552D86C659342D1D7E87B8772D")),
                GetStaticKsiService(File.ReadAllBytes(Path.Combine(TestSetup.LocalPath, Resources.KsiService_ExtendResponsePdu_RequestId_1043101455)), 1043101455));

            Assert.AreEqual(VerificationResultCode.Ok, result.ResultCode, "Unexpected verification result code.");
            Assert.AreEqual(1, result.ChildResults.Count, "Invalid child result count.");
            Assert.AreEqual(nameof(PublicationBasedVerificationPolicy), result.ChildResults[result.ChildResults.Count - 1].RuleName, "Unexpected last child result rule.");
        }

        /// <summary>
        /// Not extended signature is verified with key based policy because publications file does not containt suitable publication. 
        /// </summary>
        [Test]
        public void VerifyWithExtendingAndKey()
        {
            DefaultVerificationPolicy policy = new DefaultVerificationPolicy();

            TestKsiServiceProtocol protocol = new TestKsiServiceProtocol
            {
                PublicationsFileBytes = File.ReadAllBytes(Path.Combine(TestSetup.LocalPath, Resources.KsiPublicationsFile_201712))
            };

            TestKsiService staticKsiService = new TestKsiService(
                null,
                null,
                protocol,
                new ServiceCredentials(TestConstants.ServiceUser, TestConstants.ServicePass),
                protocol,
                new PublicationsFileFactory(new TestPkiTrustProvider()),
                1043101455,
                PduVersion.v2);

            VerificationResult result = policy.Verify(TestUtil. GetSignature(Resources.KsiSignature_Ok_20171219), null, staticKsiService);

            Assert.AreEqual(VerificationResultCode.Ok, result.ResultCode, "Unexpected verification result code.");
            Assert.AreEqual(2, result.ChildResults.Count, "Invalid child result count.");
            Assert.AreEqual(nameof(KeyBasedVerificationPolicy), result.ChildResults[result.ChildResults.Count - 1].RuleName, "Unexpected last child result rule.");
        }

        /// <summary>
        /// Signature verifies against publications file after automatic extending. Method Verify with KSI service is used. Document hash is null.
        /// </summary>
        [Test]
        public void VerifyWithExtendingAndPublicationsFileWithoutDataHash()
        {
            DefaultVerificationPolicy policy = new DefaultVerificationPolicy();

            VerificationResult result = policy.Verify(TestUtil.GetSignature(Resources.KsiSignature_Ok),
                null,
                GetStaticKsiService(File.ReadAllBytes(Path.Combine(TestSetup.LocalPath, Resources.KsiService_ExtendResponsePdu_RequestId_1043101455)), 1043101455));

            Assert.AreEqual(VerificationResultCode.Ok, result.ResultCode, "Unexpected verification result code.");
            Assert.AreEqual(1, result.ChildResults.Count, "Invalid child result count.");
            Assert.AreEqual(nameof(PublicationBasedVerificationPolicy), result.ChildResults[result.ChildResults.Count - 1].RuleName, "Unexpected last child result rule.");
        }

        /// <summary>
        /// Invalid document hash. Method Verify with KSI service is used.
        /// </summary>
        [Test]
        public void VerifyUsingKsiServiceInvalidDocumentHash()
        {
            DefaultVerificationPolicy policy = new DefaultVerificationPolicy();

            VerificationResult result = policy.Verify(TestUtil.GetSignature(Resources.KsiSignature_Ok),
                // invalid document hash
                new DataHash(Base16.Decode("01580192B0D06E48884432DFFC26A67C6C685BEAF0252B9DD2A0B4B05D1724C5F2")),
                GetStaticKsiService(File.ReadAllBytes(Path.Combine(TestSetup.LocalPath, Resources.KsiService_ExtendResponsePdu_RequestId_1043101455)), 1043101455));

            Assert.AreEqual(VerificationResultCode.Fail, result.ResultCode);
            Assert.AreEqual(VerificationError.Gen01, result.VerificationError);
        }

        /// <summary>
        /// Signature not verified. Calendar auth record signature certificate was not valid at aggregation time.
        /// </summary>
        [Test]
        public void VerifyWithNotValidCertAtAggregationTime()
        {
            DefaultVerificationPolicy policy = new DefaultVerificationPolicy();

            VerificationContext context = new VerificationContext()
            {
                Signature = TestUtil.GetSignature(Resources.KsiSignature_Invalid_Not_Valid_Cert),
                PublicationsFile = TestUtil.GetPublicationsFile()
            };

            VerificationResult verificationResult = policy.Verify(context);
            Assert.AreEqual(VerificationResultCode.Fail, verificationResult.ResultCode);
            Assert.AreEqual(VerificationError.Key03, verificationResult.VerificationError);
        }

        [Test]
        public void VerifySignatureWithAggregationChainsOnly()
        {
            DefaultVerificationPolicy policy = new DefaultVerificationPolicy();

<<<<<<< HEAD
            VerificationResult verificationResult = policy.Verify(TestUtil.GetSignature(Resources.Signature_Only_Aggregtion_Chains), null, TestUtil.GetPublicationsFile());
=======
            VerificationResult verificationResult = policy.Verify(GetSignature(Resources.KsiSignature_Ok_Only_Aggregtion_Chains), null, GetPublicationsFile());
>>>>>>> 66ec1378
            Assert.AreEqual(VerificationResultCode.Na, verificationResult.ResultCode);
            Assert.AreEqual(VerificationError.Gen02, verificationResult.VerificationError);
            Assert.AreEqual(2, verificationResult.ChildResults.Count, "Invalid child result count.");
        }
    }
}<|MERGE_RESOLUTION|>--- conflicted
+++ resolved
@@ -371,11 +371,7 @@
         {
             DefaultVerificationPolicy policy = new DefaultVerificationPolicy();
 
-<<<<<<< HEAD
-            VerificationResult verificationResult = policy.Verify(TestUtil.GetSignature(Resources.Signature_Only_Aggregtion_Chains), null, TestUtil.GetPublicationsFile());
-=======
-            VerificationResult verificationResult = policy.Verify(GetSignature(Resources.KsiSignature_Ok_Only_Aggregtion_Chains), null, GetPublicationsFile());
->>>>>>> 66ec1378
+            VerificationResult verificationResult = policy.Verify(TestUtil.GetSignature(Resources.KsiSignature_Ok_Only_Aggregtion_Chains), null, TestUtil.GetPublicationsFile());
             Assert.AreEqual(VerificationResultCode.Na, verificationResult.ResultCode);
             Assert.AreEqual(VerificationError.Gen02, verificationResult.VerificationError);
             Assert.AreEqual(2, verificationResult.ChildResults.Count, "Invalid child result count.");
