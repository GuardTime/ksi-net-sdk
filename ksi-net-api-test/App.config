﻿<?xml version="1.0" encoding="utf-8"?>

<configuration>

  <configSections>
    <sectionGroup name="applicationSettings" type="System.Configuration.ApplicationSettingsGroup, System, Version=4.0.0.0, Culture=neutral, PublicKeyToken=b77a5c561934e089">
      <section name="Guardtime.KSI.Test.Properties.Settings" type="System.Configuration.ClientSettingsSection, System, Version=4.0.0.0, Culture=neutral, PublicKeyToken=b77a5c561934e089" requirePermission="false" />
    </sectionGroup>
    <section name="nlog" type="NLog.Config.ConfigSectionHandler, NLog" />
  </configSections>
  <nlog xmlns="http://www.nlog-project.org/schemas/NLog.xsd"
        xmlns:xsi="http://www.w3.org/2001/XMLSchema-instance">

    <!-- 
  See http://nlog-project.org/wiki/Configuration_file 
  for information on customizing logging rules and outputs.
   -->
    <targets>
      <!-- add your targets here -->
      <target xsi:type="Console" name="output" layout="${longdate} ${uppercase:${level}} ${message}" />


      <!--
    <target xsi:type="File" name="f" fileName="${basedir}/logs/${shortdate}.log"
            layout="${longdate} ${uppercase:${level}} ${message}" />
    -->


      <target name="file"
              xsi:type="File"
              layout="${longdate} ${level:uppercase=true} ${message} ${exception:format=tostring}"
              fileName="${machinename}-applog.log"
              archiveEvery="Day"
              archiveFileName="applog.{#####}.log"
              archiveNumbering="Sequence"
              keepFileOpen="true"
              encoding="iso-8859-2"
              maxArchiveFiles="32" />


    </targets>

    <rules>
      <!-- add your logging rules here -->
      <logger name="*" minlevel="Trace" writeTo="output" />
      <!--<logger name="*" minlevel="Trace" writeTo="file"/>-->

      <logger name="*" minlevel="Trace" writeTo="file" />

    </rules>
  </nlog>
  <appSettings>
    <!-- Crypto provider type. Possible values: BouncyCastle, Microsoft -->
    <add key="CryptoProviderType" value="Microsoft" />
  </appSettings>
  <system.net>
    <connectionManagement>
      <add address="*" maxconnection="100" />
    </connectionManagement>
  </system.net>
  <applicationSettings>
    <Guardtime.KSI.Test.Properties.Settings>
      <setting name="HttpPublicationsFileUrl" serializeAs="String">
        <value>http://verify.guardtime.com/ksi-publications.bin</value>
      </setting>
      <setting name="HttpSigningServiceUrl" serializeAs="String">
<<<<<<< HEAD
        <value>http://192.168.100.29:2345/gt-signingservice</value>
=======
        <value>http://signing.service.url</value>
>>>>>>> 70048445
      </setting>
      <setting name="HttpSigningServiceUser" serializeAs="String">
        <value>user</value>
      </setting>
      <setting name="HttpSigningServicePass" serializeAs="String">
        <value>pass</value>
      </setting>
      <setting name="HttpExtendingServiceUrl" serializeAs="String">
<<<<<<< HEAD
        <value>http://192.168.100.29:8081/gt-extendingservice</value>
=======
        <value>http://extending.service.url</value>
>>>>>>> 70048445
      </setting>
      <setting name="HttpExtendingServiceUser" serializeAs="String">
        <value>user</value>
      </setting>
      <setting name="HttpExtendingServicePass" serializeAs="String">
        <value>pass</value>
      </setting>
      <setting name="TcpSigningServiceUrl" serializeAs="String">
        <value>signing.service.url</value>
      </setting>
      <setting name="TcpSigningServicePort" serializeAs="String">
        <value>1234</value>
      </setting>
    </Guardtime.KSI.Test.Properties.Settings>
  </applicationSettings>
</configuration><|MERGE_RESOLUTION|>--- conflicted
+++ resolved
@@ -64,11 +64,7 @@
         <value>http://verify.guardtime.com/ksi-publications.bin</value>
       </setting>
       <setting name="HttpSigningServiceUrl" serializeAs="String">
-<<<<<<< HEAD
-        <value>http://192.168.100.29:2345/gt-signingservice</value>
-=======
         <value>http://signing.service.url</value>
->>>>>>> 70048445
       </setting>
       <setting name="HttpSigningServiceUser" serializeAs="String">
         <value>user</value>
@@ -77,11 +73,7 @@
         <value>pass</value>
       </setting>
       <setting name="HttpExtendingServiceUrl" serializeAs="String">
-<<<<<<< HEAD
-        <value>http://192.168.100.29:8081/gt-extendingservice</value>
-=======
         <value>http://extending.service.url</value>
->>>>>>> 70048445
       </setting>
       <setting name="HttpExtendingServiceUser" serializeAs="String">
         <value>user</value>
