﻿using System.IO;
using System.Security.Cryptography.X509Certificates;
using System.Text;
using Guardtime.KSI.Crypto;
using Guardtime.KSI.Exceptions;
using Guardtime.KSI.Hashing;
using Guardtime.KSI.Signature;
using Guardtime.KSI.Signature.Verification;
using Guardtime.KSI.Signature.Verification.Policy;
using Guardtime.KSI.Trust;
using Guardtime.KSI.Utils;
using NUnit.Framework;

namespace Guardtime.KSI.Integration
{
    [TestFixture]
    public class SignIntegrationTests : IntegrationTests
    {
        [Test, TestCaseSource(typeof(IntegrationTests), nameof(HttpTestCases))]
        public void HttpSignHashTest(Ksi ksi)
        {
            VerificationResult verificationResult = SignHashTest(ksi);
            Assert.AreEqual(VerificationResultCode.Ok, verificationResult.ResultCode, "Signature should verify with key based policy");
        }

        [Test, TestCaseSource(typeof(IntegrationTests), nameof(HttpTestCasesInvalidPass))]
        public void HttpSignHashInvalidPassTest(Ksi ksi)
        {
            Assert.Throws<KsiServiceException>(delegate
            {
                SignHashTest(ksi);
            });
        }

        [Test, TestCaseSource(typeof(IntegrationTests), nameof(HttpTestCasesInvalidUrl))]
        public void HttpSignHashInvalidUrlTest(Ksi ksi)
        {
            Assert.Throws<KsiServiceProtocolException>(delegate
            {
                SignHashTest(ksi);
            });
        }

        [Test, TestCaseSource(typeof(IntegrationTests), nameof(TcpTestCases))]
        public void TcpSignHashTest(Ksi ksi)
        {
            VerificationResult verificationResult = SignHashTest(ksi);
            Assert.AreEqual(VerificationResultCode.Ok, verificationResult.ResultCode, "Signature should verify with key based policy");
        }

        [Test, TestCaseSource(typeof(IntegrationTests), nameof(TcpTestCasesInvalidPass))]
        public void TcpSignHashInvalidPassTest(Ksi ksi)
        {
            Assert.Throws<KsiServiceException>(delegate
            {
                SignHashTest(ksi);
            });
        }

        [Test, TestCaseSource(typeof(IntegrationTests), nameof(TcpTestCasesInvalidUrl))]
        public void TcpSignHashInvalidUrlTest(Ksi ksi)
        {
            Assert.Throws<KsiServiceProtocolException>(delegate
            {
                SignHashTest(ksi);
            });
        }

        [Test, TestCaseSource(typeof(IntegrationTests), nameof(TcpTestCasesInvalidPort))]
        public void TcpSignHashInvalidPortTest(Ksi ksi)
        {
            Assert.Throws<KsiServiceProtocolException>(delegate
            {
                SignHashTest(ksi);
            });
        }

        [Test, TestCaseSource(typeof(IntegrationTests), nameof(HttpTestCases))]
        public void HttpSignedHashVerifyWithInvalidHashTest(Ksi ksi)
        {
            VerificationResult verificationResult = SignedHashVerifyWithInvalidHashTest(ksi);
            Assert.AreEqual(VerificationResultCode.Fail, verificationResult.ResultCode, "Invalid hash should not verify with key based policy");
        }

        [Test, TestCaseSource(typeof(IntegrationTests), nameof(TcpTestCases))]
        public void TcpSignedHashVerifyWithInvalidHashTest(Ksi ksi)
        {
            VerificationResult verificationResult = SignedHashVerifyWithInvalidHashTest(ksi);
            Assert.AreEqual(VerificationResultCode.Fail, verificationResult.ResultCode, "Invalid hash should not verify with key based policy");
        }

        public VerificationResult SignHashTest(Ksi ksi)
        {
            IKsiSignature signature = ksi.Sign(new DataHash(HashAlgorithm.Sha2256, Base16.Decode("9f86d081884c7d659a2feaa0c55ad015a3bf4f1b2b0b822cd15d6c15b0f00a08")));
            VerificationContext verificationContext = new VerificationContext(signature)
            {
                DocumentHash = new DataHash(HashAlgorithm.Sha2256,
                    Base16.Decode("9f86d081884c7d659a2feaa0c55ad015a3bf4f1b2b0b822cd15d6c15b0f00a08")),
                PublicationsFile = ksi.GetPublicationsFile()
            };
<<<<<<< HEAD
            return ksi.Verify(verificationContext,
                new KeyBasedVerificationPolicy(TrustStoreUtilities.GetTrustAnchorCollection(), new CertificateSubjectRdnSelector("E=publications@guardtime.com")));
=======
            VerificationResult verificationResult = ksi.Verify(verificationContext,
                new KeyBasedVerificationPolicy(new X509Store(StoreName.Root), new CertificateSubjectRdnSelector("E=publications@guardtime.com")));
            Assert.AreEqual(VerificationResultCode.Ok, verificationResult.ResultCode, "Signature should verify with key based policy");
>>>>>>> 687099df
        }

        public VerificationResult SignedHashVerifyWithInvalidHashTest(Ksi ksi)
        {
            using (MemoryStream memoryStream = new MemoryStream(Encoding.UTF8.GetBytes("test")))
            {
                DataHasher dataHasher = new DataHasher(HashAlgorithm.Sha2256);
                dataHasher.AddData(memoryStream);
                IKsiSignature signature = ksi.Sign(dataHasher.GetHash());

                VerificationContext verificationContext = new VerificationContext(signature)
                {
                    DocumentHash = new DataHash(HashAlgorithm.Sha2256,
                        Base16.Decode("1f86d081884c7d659a2feaa0c55ad015a3bf4f1b2b0b822cd15d6c15b0f00a08")),
                    PublicationsFile = ksi.GetPublicationsFile()
                };
<<<<<<< HEAD
                return ksi.Verify(verificationContext,
                    new KeyBasedVerificationPolicy(TrustStoreUtilities.GetTrustAnchorCollection(), new CertificateSubjectRdnSelector("E=publications@guardtime.com")));
=======
                VerificationResult verificationResult = ksi.Verify(verificationContext,
                    new KeyBasedVerificationPolicy(new X509Store(StoreName.Root), new CertificateSubjectRdnSelector("E=publications@guardtime.com")));
                Assert.AreEqual(VerificationResultCode.Fail, verificationResult.ResultCode, "Signature should verify with key based policy");
>>>>>>> 687099df
            }
        }
    }
}<|MERGE_RESOLUTION|>--- conflicted
+++ resolved
@@ -1,136 +1,124 @@
-﻿using System.IO;
-using System.Security.Cryptography.X509Certificates;
-using System.Text;
-using Guardtime.KSI.Crypto;
-using Guardtime.KSI.Exceptions;
-using Guardtime.KSI.Hashing;
-using Guardtime.KSI.Signature;
-using Guardtime.KSI.Signature.Verification;
-using Guardtime.KSI.Signature.Verification.Policy;
-using Guardtime.KSI.Trust;
-using Guardtime.KSI.Utils;
-using NUnit.Framework;
-
-namespace Guardtime.KSI.Integration
-{
-    [TestFixture]
-    public class SignIntegrationTests : IntegrationTests
-    {
-        [Test, TestCaseSource(typeof(IntegrationTests), nameof(HttpTestCases))]
-        public void HttpSignHashTest(Ksi ksi)
-        {
-            VerificationResult verificationResult = SignHashTest(ksi);
-            Assert.AreEqual(VerificationResultCode.Ok, verificationResult.ResultCode, "Signature should verify with key based policy");
-        }
-
-        [Test, TestCaseSource(typeof(IntegrationTests), nameof(HttpTestCasesInvalidPass))]
-        public void HttpSignHashInvalidPassTest(Ksi ksi)
-        {
-            Assert.Throws<KsiServiceException>(delegate
-            {
-                SignHashTest(ksi);
-            });
-        }
-
-        [Test, TestCaseSource(typeof(IntegrationTests), nameof(HttpTestCasesInvalidUrl))]
-        public void HttpSignHashInvalidUrlTest(Ksi ksi)
-        {
-            Assert.Throws<KsiServiceProtocolException>(delegate
-            {
-                SignHashTest(ksi);
-            });
-        }
-
-        [Test, TestCaseSource(typeof(IntegrationTests), nameof(TcpTestCases))]
-        public void TcpSignHashTest(Ksi ksi)
-        {
-            VerificationResult verificationResult = SignHashTest(ksi);
-            Assert.AreEqual(VerificationResultCode.Ok, verificationResult.ResultCode, "Signature should verify with key based policy");
-        }
-
-        [Test, TestCaseSource(typeof(IntegrationTests), nameof(TcpTestCasesInvalidPass))]
-        public void TcpSignHashInvalidPassTest(Ksi ksi)
-        {
-            Assert.Throws<KsiServiceException>(delegate
-            {
-                SignHashTest(ksi);
-            });
-        }
-
-        [Test, TestCaseSource(typeof(IntegrationTests), nameof(TcpTestCasesInvalidUrl))]
-        public void TcpSignHashInvalidUrlTest(Ksi ksi)
-        {
-            Assert.Throws<KsiServiceProtocolException>(delegate
-            {
-                SignHashTest(ksi);
-            });
-        }
-
-        [Test, TestCaseSource(typeof(IntegrationTests), nameof(TcpTestCasesInvalidPort))]
-        public void TcpSignHashInvalidPortTest(Ksi ksi)
-        {
-            Assert.Throws<KsiServiceProtocolException>(delegate
-            {
-                SignHashTest(ksi);
-            });
-        }
-
-        [Test, TestCaseSource(typeof(IntegrationTests), nameof(HttpTestCases))]
-        public void HttpSignedHashVerifyWithInvalidHashTest(Ksi ksi)
-        {
-            VerificationResult verificationResult = SignedHashVerifyWithInvalidHashTest(ksi);
-            Assert.AreEqual(VerificationResultCode.Fail, verificationResult.ResultCode, "Invalid hash should not verify with key based policy");
-        }
-
-        [Test, TestCaseSource(typeof(IntegrationTests), nameof(TcpTestCases))]
-        public void TcpSignedHashVerifyWithInvalidHashTest(Ksi ksi)
-        {
-            VerificationResult verificationResult = SignedHashVerifyWithInvalidHashTest(ksi);
-            Assert.AreEqual(VerificationResultCode.Fail, verificationResult.ResultCode, "Invalid hash should not verify with key based policy");
-        }
-
-        public VerificationResult SignHashTest(Ksi ksi)
-        {
-            IKsiSignature signature = ksi.Sign(new DataHash(HashAlgorithm.Sha2256, Base16.Decode("9f86d081884c7d659a2feaa0c55ad015a3bf4f1b2b0b822cd15d6c15b0f00a08")));
-            VerificationContext verificationContext = new VerificationContext(signature)
-            {
-                DocumentHash = new DataHash(HashAlgorithm.Sha2256,
-                    Base16.Decode("9f86d081884c7d659a2feaa0c55ad015a3bf4f1b2b0b822cd15d6c15b0f00a08")),
-                PublicationsFile = ksi.GetPublicationsFile()
-            };
-<<<<<<< HEAD
-            return ksi.Verify(verificationContext,
-                new KeyBasedVerificationPolicy(TrustStoreUtilities.GetTrustAnchorCollection(), new CertificateSubjectRdnSelector("E=publications@guardtime.com")));
-=======
-            VerificationResult verificationResult = ksi.Verify(verificationContext,
-                new KeyBasedVerificationPolicy(new X509Store(StoreName.Root), new CertificateSubjectRdnSelector("E=publications@guardtime.com")));
-            Assert.AreEqual(VerificationResultCode.Ok, verificationResult.ResultCode, "Signature should verify with key based policy");
->>>>>>> 687099df
-        }
-
-        public VerificationResult SignedHashVerifyWithInvalidHashTest(Ksi ksi)
-        {
-            using (MemoryStream memoryStream = new MemoryStream(Encoding.UTF8.GetBytes("test")))
-            {
-                DataHasher dataHasher = new DataHasher(HashAlgorithm.Sha2256);
-                dataHasher.AddData(memoryStream);
-                IKsiSignature signature = ksi.Sign(dataHasher.GetHash());
-
-                VerificationContext verificationContext = new VerificationContext(signature)
-                {
-                    DocumentHash = new DataHash(HashAlgorithm.Sha2256,
-                        Base16.Decode("1f86d081884c7d659a2feaa0c55ad015a3bf4f1b2b0b822cd15d6c15b0f00a08")),
-                    PublicationsFile = ksi.GetPublicationsFile()
-                };
-<<<<<<< HEAD
-                return ksi.Verify(verificationContext,
-                    new KeyBasedVerificationPolicy(TrustStoreUtilities.GetTrustAnchorCollection(), new CertificateSubjectRdnSelector("E=publications@guardtime.com")));
-=======
-                VerificationResult verificationResult = ksi.Verify(verificationContext,
-                    new KeyBasedVerificationPolicy(new X509Store(StoreName.Root), new CertificateSubjectRdnSelector("E=publications@guardtime.com")));
-                Assert.AreEqual(VerificationResultCode.Fail, verificationResult.ResultCode, "Signature should verify with key based policy");
->>>>>>> 687099df
-            }
-        }
-    }
+﻿using System.IO;
+using System.Security.Cryptography.X509Certificates;
+using System.Text;
+using Guardtime.KSI.Crypto;
+using Guardtime.KSI.Exceptions;
+using Guardtime.KSI.Hashing;
+using Guardtime.KSI.Signature;
+using Guardtime.KSI.Signature.Verification;
+using Guardtime.KSI.Signature.Verification.Policy;
+using Guardtime.KSI.Trust;
+using Guardtime.KSI.Utils;
+using NUnit.Framework;
+
+namespace Guardtime.KSI.Integration
+{
+    [TestFixture]
+    public class SignIntegrationTests : IntegrationTests
+    {
+        [Test, TestCaseSource(typeof(IntegrationTests), nameof(HttpTestCases))]
+        public void HttpSignHashTest(Ksi ksi)
+        {
+            VerificationResult verificationResult = SignHashTest(ksi);
+            Assert.AreEqual(VerificationResultCode.Ok, verificationResult.ResultCode, "Signature should verify with key based policy");
+        }
+
+        [Test, TestCaseSource(typeof(IntegrationTests), nameof(HttpTestCasesInvalidPass))]
+        public void HttpSignHashInvalidPassTest(Ksi ksi)
+        {
+            Assert.Throws<KsiServiceException>(delegate
+            {
+                SignHashTest(ksi);
+            });
+        }
+
+        [Test, TestCaseSource(typeof(IntegrationTests), nameof(HttpTestCasesInvalidUrl))]
+        public void HttpSignHashInvalidUrlTest(Ksi ksi)
+        {
+            Assert.Throws<KsiServiceProtocolException>(delegate
+            {
+                SignHashTest(ksi);
+            });
+        }
+
+        [Test, TestCaseSource(typeof(IntegrationTests), nameof(TcpTestCases))]
+        public void TcpSignHashTest(Ksi ksi)
+        {
+            VerificationResult verificationResult = SignHashTest(ksi);
+            Assert.AreEqual(VerificationResultCode.Ok, verificationResult.ResultCode, "Signature should verify with key based policy");
+        }
+
+        [Test, TestCaseSource(typeof(IntegrationTests), nameof(TcpTestCasesInvalidPass))]
+        public void TcpSignHashInvalidPassTest(Ksi ksi)
+        {
+            Assert.Throws<KsiServiceException>(delegate
+            {
+                SignHashTest(ksi);
+            });
+        }
+
+        [Test, TestCaseSource(typeof(IntegrationTests), nameof(TcpTestCasesInvalidUrl))]
+        public void TcpSignHashInvalidUrlTest(Ksi ksi)
+        {
+            Assert.Throws<KsiServiceProtocolException>(delegate
+            {
+                SignHashTest(ksi);
+            });
+        }
+
+        [Test, TestCaseSource(typeof(IntegrationTests), nameof(TcpTestCasesInvalidPort))]
+        public void TcpSignHashInvalidPortTest(Ksi ksi)
+        {
+            Assert.Throws<KsiServiceProtocolException>(delegate
+            {
+                SignHashTest(ksi);
+            });
+        }
+
+        [Test, TestCaseSource(typeof(IntegrationTests), nameof(HttpTestCases))]
+        public void HttpSignedHashVerifyWithInvalidHashTest(Ksi ksi)
+        {
+            VerificationResult verificationResult = SignedHashVerifyWithInvalidHashTest(ksi);
+            Assert.AreEqual(VerificationResultCode.Fail, verificationResult.ResultCode, "Invalid hash should not verify with key based policy");
+        }
+
+        [Test, TestCaseSource(typeof(IntegrationTests), nameof(TcpTestCases))]
+        public void TcpSignedHashVerifyWithInvalidHashTest(Ksi ksi)
+        {
+            VerificationResult verificationResult = SignedHashVerifyWithInvalidHashTest(ksi);
+            Assert.AreEqual(VerificationResultCode.Fail, verificationResult.ResultCode, "Invalid hash should not verify with key based policy");
+        }
+
+        public VerificationResult SignHashTest(Ksi ksi)
+        {
+            IKsiSignature signature = ksi.Sign(new DataHash(HashAlgorithm.Sha2256, Base16.Decode("9f86d081884c7d659a2feaa0c55ad015a3bf4f1b2b0b822cd15d6c15b0f00a08")));
+            VerificationContext verificationContext = new VerificationContext(signature)
+            {
+                DocumentHash = new DataHash(HashAlgorithm.Sha2256,
+                    Base16.Decode("9f86d081884c7d659a2feaa0c55ad015a3bf4f1b2b0b822cd15d6c15b0f00a08")),
+                PublicationsFile = ksi.GetPublicationsFile()
+            };
+            return ksi.Verify(verificationContext,
+                new KeyBasedVerificationPolicy(new X509Store(StoreName.Root), new CertificateSubjectRdnSelector("E=publications@guardtime.com")));
+        }
+
+        public VerificationResult SignedHashVerifyWithInvalidHashTest(Ksi ksi)
+        {
+            using (MemoryStream memoryStream = new MemoryStream(Encoding.UTF8.GetBytes("test")))
+            {
+                DataHasher dataHasher = new DataHasher(HashAlgorithm.Sha2256);
+                dataHasher.AddData(memoryStream);
+                IKsiSignature signature = ksi.Sign(dataHasher.GetHash());
+
+                VerificationContext verificationContext = new VerificationContext(signature)
+                {
+                    DocumentHash = new DataHash(HashAlgorithm.Sha2256,
+                        Base16.Decode("1f86d081884c7d659a2feaa0c55ad015a3bf4f1b2b0b822cd15d6c15b0f00a08")),
+                    PublicationsFile = ksi.GetPublicationsFile()
+                };
+                return ksi.Verify(verificationContext,
+                    new KeyBasedVerificationPolicy(new X509Store(StoreName.Root), new CertificateSubjectRdnSelector("E=publications@guardtime.com")));
+            }
+        }
+    }
 }