--- conflicted
+++ resolved
@@ -1,579 +1,555 @@
-﻿/*
- * Copyright 2013-2017 Guardtime, Inc.
- *
- * This file is part of the Guardtime client SDK.
- *
- * Licensed under the Apache License, Version 2.0 (the "License").
- * You may not use this file except in compliance with the License.
- * You may obtain a copy of the License at
- *     http://www.apache.org/licenses/LICENSE-2.0
- * Unless required by applicable law or agreed to in writing, software
- * distributed under the License is distributed on an "AS IS" BASIS,
- * WITHOUT WARRANTIES, CONDITIONS, OR OTHER LICENSES OF ANY KIND, either
- * express or implied. See the License for the specific language governing
- * permissions and limitations under the License.
- * "Guardtime" and "KSI" are trademarks or registered trademarks of
- * Guardtime, Inc., and no license to trademarks is granted; Guardtime
- * reserves and retains all trademark rights.
- */
-
-using System;
-using System.IO;
-using System.Net.Sockets;
-using System.Reflection;
-using System.Security.Cryptography.X509Certificates;
-using System.Text;
-using System.Threading;
-using Guardtime.KSI.Exceptions;
-using Guardtime.KSI.Hashing;
-using Guardtime.KSI.Service;
-using Guardtime.KSI.Service.Tcp;
-using Guardtime.KSI.Signature;
-using Guardtime.KSI.Signature.Verification;
-using Guardtime.KSI.Signature.Verification.Policy;
-using Guardtime.KSI.Test.Crypto;
-using Guardtime.KSI.Utils;
-using NUnit.Framework;
-
-namespace Guardtime.KSI.Test.Integration
-{
-    [TestFixture]
-    public class SignIntegrationTests : IntegrationTests
-    {
-        [Test, TestCaseSource(typeof(IntegrationTests), nameof(KsiList))]
-        public void SignHashTest(Ksi ksi)
-        {
-            VerificationResult verificationResult = SignHash(ksi);
-            Assert.AreEqual(VerificationResultCode.Ok, verificationResult.ResultCode, "Signature should verify with key based policy");
-        }
-
-        [Test, TestCaseSource(typeof(IntegrationTests), nameof(KsiList))]
-        public void HttpSignSm3HashTest(Ksi ksi)
-        {
-            DataHash hash = new DataHash(HashAlgorithm.Sm3, Base16.Decode("9f86d081884c7d659a2feaa0c55ad015a3bf4f1b2b0b822cd15d6c15b0f00a08"));
-            IKsiSignature signature = ksi.Sign(hash);
-
-            VerificationContext verificationContext = new VerificationContext(signature)
-            {
-                DocumentHash = hash,
-                PublicationsFile = ksi.GetPublicationsFile()
-            };
-            KeyBasedVerificationPolicy policy = new KeyBasedVerificationPolicy(new X509Store(StoreName.Root),
-                CryptoTestFactory.CreateCertificateSubjectRdnSelector("E=publications@guardtime.com"));
-            VerificationResult verificationResult = policy.Verify(verificationContext);
-            Assert.AreEqual(VerificationResultCode.Ok, verificationResult.ResultCode, "Signature should verify with key based policy");
-        }
-
-        [Test, TestCaseSource(typeof(IntegrationTests), nameof(KsiList))]
-        public void HttpSignHashWithLevelTest(Ksi ksi)
-        {
-            DataHash documentHash = new DataHash(HashAlgorithm.Sha2256, Base16.Decode("9f86d081884c7d659a2feaa0c55ad015a3bf4f1b2b0b822cd15d6c15b0f00a08"));
-
-            IKsiSignature signature = ksi.Sign(documentHash, 3);
-
-            Assert.LessOrEqual(3, signature.GetAggregationHashChains()[0].GetChainLinks()[0].LevelCorrection, "Level correction is invalid.");
-
-            VerificationContext verificationContext = new VerificationContext(signature)
-            {
-                DocumentHash = documentHash,
-                PublicationsFile = ksi.GetPublicationsFile()
-            };
-            KeyBasedVerificationPolicy policy = new KeyBasedVerificationPolicy(new X509Store(StoreName.Root),
-                CryptoTestFactory.CreateCertificateSubjectRdnSelector("E=publications@guardtime.com"));
-            VerificationResult verificationResult = policy.Verify(verificationContext);
-            Assert.AreEqual(VerificationResultCode.Ok, verificationResult.ResultCode, "Signature should verify with key based policy");
-        }
-
-        [Test, TestCaseSource(typeof(IntegrationTests), nameof(KsiList))]
-        public void SignByteArrayTest(Ksi ksi)
-        {
-            byte[] data = Encoding.UTF8.GetBytes("This is my document");
-            IKsiSignature signature = ksi.Sign(data);
-
-            VerificationContext verificationContext = new VerificationContext(signature)
-            {
-                DocumentHash = new DataHash(HashAlgorithm.Sha2256,
-                    Base16.Decode("D439459856BEF5ED25772646F73A70A841FC078D3CBBC24AB7F47C464683768D")),
-                PublicationsFile = ksi.GetPublicationsFile()
-            };
-            KeyBasedVerificationPolicy policy = new KeyBasedVerificationPolicy(new X509Store(StoreName.Root),
-                CryptoTestFactory.CreateCertificateSubjectRdnSelector("E=publications@guardtime.com"));
-            VerificationResult verificationResult = policy.Verify(verificationContext);
-            Assert.AreEqual(VerificationResultCode.Ok, verificationResult.ResultCode, "Signature should verify with key based policy");
-        }
-
-        [Test, TestCaseSource(typeof(IntegrationTests), nameof(KsiList))]
-        public void SignWithStreamTest(Ksi ksi)
-        {
-            IKsiSignature signature;
-            using (MemoryStream stream = new MemoryStream())
-            {
-                byte[] data = Encoding.UTF8.GetBytes("This is my document");
-                stream.Write(data, 0, data.Length);
-                stream.Seek(0, SeekOrigin.Begin);
-                signature = ksi.Sign(stream);
-            }
-
-            VerificationContext verificationContext = new VerificationContext(signature)
-            {
-                DocumentHash = new DataHash(HashAlgorithm.Sha2256,
-                    Base16.Decode("D439459856BEF5ED25772646F73A70A841FC078D3CBBC24AB7F47C464683768D")),
-                PublicationsFile = ksi.GetPublicationsFile()
-            };
-            KeyBasedVerificationPolicy policy = new KeyBasedVerificationPolicy(new X509Store(StoreName.Root),
-                CryptoTestFactory.CreateCertificateSubjectRdnSelector("E=publications@guardtime.com"));
-            VerificationResult verificationResult = policy.Verify(verificationContext);
-            Assert.AreEqual(VerificationResultCode.Ok, verificationResult.ResultCode, "Signature should verify with key based policy");
-        }
-
-        [Test, TestCaseSource(typeof(IntegrationTests), nameof(KsiList))]
-        public void VerifySignedHashWithInvalidHashTest(Ksi ksi)
-        {
-            VerificationResult verificationResult;
-
-            using (MemoryStream memoryStream = new MemoryStream(Encoding.UTF8.GetBytes("test")))
-            {
-                IDataHasher dataHasher = CryptoTestFactory.CreateDataHasher(HashAlgorithm.Sha2256);
-                dataHasher.AddData(memoryStream);
-                IKsiSignature signature = ksi.Sign(dataHasher.GetHash());
-
-                VerificationContext verificationContext = new VerificationContext(signature)
-                {
-                    DocumentHash = new DataHash(HashAlgorithm.Sha2256,
-                        Base16.Decode("1f86d081884c7d659a2feaa0c55ad015a3bf4f1b2b0b822cd15d6c15b0f00a08")),
-                    PublicationsFile = ksi.GetPublicationsFile()
-                };
-                KeyBasedVerificationPolicy policy = new KeyBasedVerificationPolicy(new X509Store(StoreName.Root),
-                    CryptoTestFactory.CreateCertificateSubjectRdnSelector("E=publications@guardtime.com"));
-
-                verificationResult = policy.Verify(verificationContext);
-            }
-
-            Assert.AreEqual(VerificationResultCode.Fail, verificationResult.ResultCode, "Invalid hash should not verify with key based policy");
-            Assert.AreEqual(VerificationError.Gen01, verificationResult.VerificationError);
-        }
-
-        private VerificationResult SignHash(Ksi ksi)
-        {
-            DataHash hash = new DataHash(HashAlgorithm.Sha2256, Base16.Decode("9f86d081884c7d659a2feaa0c55ad015a3bf4f1b2b0b822cd15d6c15b0f00a08"));
-            IKsiSignature signature = ksi.Sign(hash);
-
-            VerificationContext verificationContext = new VerificationContext(signature)
-            {
-                DocumentHash = hash,
-                PublicationsFile = ksi.GetPublicationsFile()
-            };
-            KeyBasedVerificationPolicy policy = new KeyBasedVerificationPolicy(new X509Store(StoreName.Root),
-                CryptoTestFactory.CreateCertificateSubjectRdnSelector("E=publications@guardtime.com"));
-            return policy.Verify(verificationContext);
-        }
-<<<<<<< HEAD
-=======
-
-        public VerificationResult SignedHashVerifyWithInvalidHash(Ksi ksi)
-        {
-            using (MemoryStream memoryStream = new MemoryStream(Encoding.UTF8.GetBytes("test")))
-            {
-                IDataHasher dataHasher = CryptoTestFactory.CreateDataHasher(HashAlgorithm.Sha2256);
-                dataHasher.AddData(memoryStream);
-                IKsiSignature signature = ksi.Sign(dataHasher.GetHash());
-
-                VerificationContext verificationContext = new VerificationContext(signature)
-                {
-                    DocumentHash = new DataHash(HashAlgorithm.Sha2256,
-                        Base16.Decode("1f86d081884c7d659a2feaa0c55ad015a3bf4f1b2b0b822cd15d6c15b0f00a08")),
-                    PublicationsFile = ksi.GetPublicationsFile()
-                };
-                KeyBasedVerificationPolicy policy = new KeyBasedVerificationPolicy(new X509Store(StoreName.Root),
-                    CryptoTestFactory.CreateCertificateSubjectRdnSelector("E=publications@guardtime.com"));
-
-                return policy.Verify(verificationContext);
-            }
-        }
->>>>>>> 0954045f
-
-        [Test]
-        public void UseDeprecatedHmacAlgoTest()
-        {
-            KsiService service = GetService(PduVersion.v2, HashAlgorithm.Sha1, HashAlgorithm.Sha2256);
-            Ksi ksi = new Ksi(service);
-
-            HashingException ex = Assert.Throws<HashingException>(delegate
-            {
-                SignHash(ksi);
-            });
-
-            Assert.That(ex.Message.StartsWith("Hash algorithm SHA1 is deprecated since 2016-07-01 and can not be used for HMAC"),
-                "Unexpected inner exception message: " + ex.Message);
-        }
-
-        [Test]
-        public void LergacyUseDeprecatedHmacAlgoTest()
-        {
-            KsiService service = GetService(PduVersion.v1, HashAlgorithm.Sha1, HashAlgorithm.Sha2256);
-            Ksi ksi = new Ksi(service);
-
-            HashingException ex = Assert.Throws<HashingException>(delegate
-            {
-                SignHash(ksi);
-            });
-
-            Assert.That(ex.Message.StartsWith("Hash algorithm SHA1 is deprecated since 2016-07-01 and can not be used for HMAC"),
-                "Unexpected inner exception message: " + ex.Message);
-        }
-
-        [Test, TestCaseSource(typeof(IntegrationTests), nameof(KsiList))]
-        public void ParallelSigningTest(Ksi ksi)
-        {
-            ManualResetEvent waitHandle = new ManualResetEvent(false);
-            int doneCount = 0;
-            int runCount = 7;
-            string errorMessage = null;
-
-            for (int i = 0; i < runCount; i++)
-            {
-                Console.WriteLine(DateTime.Now.ToString("HH:mm:ss.fff") + " Start " + i);
-                int k = i;
-                long start = DateTime.Now.Ticks;
-
-                new Thread(() =>
-                {
-                    try
-                    {
-                        Console.WriteLine(DateTime.Now.ToString("HH:mm:ss.fff") + " Start signing " + k);
-                        ksi.Sign(new DataHash(HashAlgorithm.Sha2256, Base16.Decode("9f86d081884c7d659a2feaa0c55ad015a3bf4f1b2b0b822cd15d6c15b0f00a08")));
-                    }
-                    catch (Exception ex)
-                    {
-                        Console.WriteLine(DateTime.Now.ToString("HH:mm:ss.fff") + " Error " + k + ". " + ex);
-                        if (errorMessage == null)
-                        {
-                            errorMessage = ex.ToString();
-                        }
-                    }
-                    finally
-                    {
-                        Console.WriteLine(DateTime.Now.ToString("HH:mm:ss.fff") + "\t Done! " + k + "\t It took: " + (DateTime.Now.Ticks - start) / 10000 + " ms");
-                        doneCount++;
-
-                        if (doneCount == runCount)
-                        {
-                            waitHandle.Set();
-                        }
-                    }
-                }).Start();
-            }
-
-            Console.WriteLine(DateTime.Now.ToString("HH:mm:ss.fff") + " Waiting ...");
-
-            waitHandle.WaitOne();
-
-            if (errorMessage != null)
-            {
-                Assert.Fail("ERROR: " + errorMessage);
-            }
-
-            Console.WriteLine(DateTime.Now.ToString("HH:mm:ss.fff") + " All done.");
-        }
-
-        [Test]
-        public void SignInvalidPduFormatTest()
-        {
-            KsiService service = GetHttpKsiService(PduVersion.v2);
-
-            // if new aggregator then no exception 
-            try
-            {
-                service.Sign(new DataHash(HashAlgorithm.Sha2256, Base16.Decode("9f86d081884c7d659a2feaa0c55ad015a3bf4f1b2b0b822cd15d6c15b0f00a08")));
-            }
-            catch (Exception ex)
-            {
-                Assert.That(ex.Message.StartsWith("Received PDU v1 response to PDU v2 request. Configure the SDK to use PDU v1 format for the given Aggregator"),
-                    "Unexpected exception message: " + ex.Message);
-            }
-        }
-
-        [Test]
-        public void SignDefaultPduFormatTest()
-        {
-            KsiService service = GetHttpKsiServiceWithDefaultPduVersion();
-            service.Sign(new DataHash(HashAlgorithm.Sha2256, Base16.Decode("9f86d081884c7d659a2feaa0c55ad015a3bf4f1b2b0b822cd15d6c15b0f00a08")));
-        }
-
-        [Test, TestCaseSource(typeof(IntegrationTests), nameof(KsiListWithInvalidSigningPass))]
-        public void SignHashInvalidPassTest(Ksi ksi)
-        {
-            Exception ex = Assert.Throws<KsiServiceException>(delegate
-            {
-                SignHash(ksi);
-            });
-
-            Assert.AreEqual("Server responded with error message. Status: 258; Message: The request could not be authenticated.", ex.Message);
-        }
-
-        /// <summary>
-        /// Test signing hash while extending service pass is invalid which should not prevent signing.
-        /// </summary>
-        [Test, TestCaseSource(typeof(IntegrationTests), nameof(KsiListWithInvalidExtendingPass))]
-        public void SignHashSuccessWithInvalidExtendingPassTest(Ksi ksi)
-        {
-            Assert.DoesNotThrow(delegate
-            {
-                SignHash(ksi);
-            }, "Invalid exteding pass should not prevent signing.");
-        }
-
-        [Test, TestCaseSource(typeof(IntegrationTests), nameof(KsiServices))]
-        public void AsyncSignHashTest(KsiService service)
-        {
-            byte[] data = Encoding.UTF8.GetBytes("This is my document");
-
-            IDataHasher dataHasher = KsiProvider.CreateDataHasher();
-            dataHasher.AddData(data);
-            DataHash dataHash = dataHasher.GetHash();
-
-            ManualResetEvent waitHandle = new ManualResetEvent(false);
-            IKsiSignature signature = null;
-
-            object testObject = new object();
-            bool isAsyncStateCorrect = false;
-
-            service.BeginSign(dataHash, delegate(IAsyncResult ar)
-            {
-                try
-                {
-                    isAsyncStateCorrect = ar.AsyncState == testObject;
-                    signature = service.EndSign(ar);
-                }
-                finally
-                {
-                    waitHandle.Set();
-                }
-            }, testObject);
-
-            waitHandle.WaitOne();
-
-            Assert.IsNotNull(signature, "Signature should not be null.");
-            Assert.AreEqual(true, isAsyncStateCorrect, "Unexpected async state.");
-
-            VerificationContext verificationContext = new VerificationContext(signature)
-            {
-                DocumentHash = dataHash
-            };
-
-            InternalVerificationPolicy policy = new InternalVerificationPolicy();
-            VerificationResult verificationResult = policy.Verify(verificationContext);
-            Assert.AreEqual(VerificationResultCode.Ok, verificationResult.ResultCode, "Signature should verify with internal policy");
-        }
-
-        [Test, TestCaseSource(typeof(IntegrationTests), nameof(KsiServicesWithInvalidSigningPass))]
-        public void AsyncSignWithInvalidPassTest(KsiService service)
-        {
-            byte[] data = Encoding.UTF8.GetBytes("This is my document");
-
-            IDataHasher dataHasher = KsiProvider.CreateDataHasher();
-            dataHasher.AddData(data);
-            DataHash dataHash = dataHasher.GetHash();
-
-            ManualResetEvent waitHandle = new ManualResetEvent(false);
-            Exception ex = null;
-            IKsiSignature signature = null;
-
-            service.BeginSign(dataHash, delegate(IAsyncResult ar)
-            {
-                try
-                {
-                    signature = service.EndSign(ar);
-                }
-                catch (Exception e)
-                {
-                    ex = e;
-                }
-                finally
-                {
-                    waitHandle.Set();
-                }
-            }, null);
-
-            waitHandle.WaitOne();
-
-            Assert.IsNull(signature, "Signature should be null.");
-            Assert.IsNotNull(ex, "Exception should not be null.");
-            Assert.AreEqual("Server responded with error message. Status: 258; Message: The request could not be authenticated.", ex.Message);
-        }
-
-        [Test]
-        public void HttpSignHashWithMissingUrlTest()
-        {
-            Ksi ksi = new Ksi(GetHttpKsiServiceWithoutSigningUrl());
-
-            Exception ex = Assert.Throws<KsiServiceProtocolException>(delegate
-            {
-                SignHash(ksi);
-            });
-
-            Assert.That(ex.Message.StartsWith("Service url is missing"), "Unexpected exception message: " + ex.Message);
-        }
-
-        [Test, TestCaseSource(typeof(IntegrationTests), nameof(HttpKsiWithInvalidSigningUrl))]
-        public void HttpSignHashWithInvalidUrlTest(Ksi ksi)
-        {
-            Exception ex = Assert.Throws<KsiServiceProtocolException>(delegate
-            {
-                SignHash(ksi);
-            });
-
-            Assert.That(ex.Message.StartsWith("Request failed"), "Unexpected exception message: " + ex.Message);
-            Assert.IsNotNull(ex.InnerException, "Inner exception should not be null");
-            Assert.That(ex.InnerException.Message.StartsWith("The remote name could not be resolved"), "Unexpected inner exception message: " + ex.InnerException.Message);
-        }
-
-        /// <summary>
-        /// Test signing hash via HTTP while extending service url is invalid which should not prevent signing.
-        /// </summary>
-        [Test, TestCaseSource(typeof(IntegrationTests), nameof(HttpKsiWithInvalidExtendingUrl))]
-        public void HttpSignHashSuccessWithInvalidExtendingUrlTest(Ksi ksi)
-        {
-            Assert.DoesNotThrow(delegate
-            {
-                SignHash(ksi);
-            }, "Invalid exteding pass should not prevent signing.");
-        }
-
-        [Test, TestCaseSource(typeof(IntegrationTests), nameof(TcpKsiWithInvalidSigningPort))]
-        public void TcpSignHashWithInvalidPortTest(Ksi ksi)
-        {
-            Exception ex = Assert.Throws<KsiServiceProtocolException>(delegate
-            {
-                SignHash(ksi);
-            });
-            Assert.That(ex.Message.StartsWith("Completing connection failed"), "Unexpected exception message: " + ex.Message);
-            Assert.IsNotNull(ex.InnerException, "Inner exception should not be null");
-            Assert.That(ex.InnerException.Message.StartsWith("No connection could be made because the target machine actively refused it"),
-                "Unexpected inner exception message: " + ex.InnerException.Message);
-        }
-
-        /// <summary>
-        /// Test signing hash via TCP while extending service port is invalid which should not prevent signing.
-        /// </summary>
-        [Test, TestCaseSource(typeof(IntegrationTests), nameof(TcpKsiWithInvalidExtendingPort))]
-        public void TcpSignHashSuccessWithInvalidExtendingPortTest(Ksi ksi)
-        {
-            Assert.DoesNotThrow(delegate
-            {
-                SignHash(ksi);
-            }, "Invalid exteding port should not prevent signing.");
-        }
-
-        [Test]
-        public void TcpSignHashWithReusedSocketTest()
-        {
-            KsiService service = GetTcpKsiService();
-
-            DataHash hash1 = new DataHash(HashAlgorithm.Sha2256, Base16.Decode("1f86d081884c7d659a2feaa0c55ad015a3bf4f1b2b0b822cd15d6c15b0f00a08"));
-            DataHash hash2 = new DataHash(HashAlgorithm.Sha2256, Base16.Decode("1f86d081884c7d659a2feaa0c55ad015a3bf4f1b2b0b822cd15d6c15b0f00a08"));
-            DataHash hash3 = new DataHash(HashAlgorithm.Sha2256, Base16.Decode("1f86d081884c7d659a2feaa0c55ad015a3bf4f1b2b0b822cd15d6c15b0f00a08"));
-            DataHash hash4 = new DataHash(HashAlgorithm.Sha2256, Base16.Decode("1f86d081884c7d659a2feaa0c55ad015a3bf4f1b2b0b822cd15d6c15b0f00a08"));
-
-            IAsyncResult ar1 = service.BeginSign(hash1, null, null);
-            IAsyncResult ar2 = service.BeginSign(hash2, null, null);
-
-            IKsiSignature sig1 = service.EndSign(ar1);
-            Assert.AreEqual(hash1, sig1.InputHash, "Unexpected signature input hash");
-            IKsiSignature sig2 = service.EndSign(ar2);
-            Assert.AreEqual(hash2, sig2.InputHash, "Unexpected signature input hash");
-
-            Socket socket1 = GetSigningSocket(service);
-
-            IAsyncResult ar3 = service.BeginSign(hash3, null, null);
-            IAsyncResult ar4 = service.BeginSign(hash4, null, null);
-
-            IKsiSignature sig3 = service.EndSign(ar3);
-            Assert.AreEqual(hash3, sig3.InputHash, "Unexpected signature input hash");
-            IKsiSignature sig4 = service.EndSign(ar4);
-            Assert.AreEqual(hash4, sig4.InputHash, "Unexpected signature input hash");
-
-            Socket socket2 = GetSigningSocket(service);
-
-            Assert.AreEqual(socket1, socket2, "Sockets should be equal");
-        }
-
-        [Test]
-        public void TcpSignHashesWithSocketReuseAndTimeoutTest()
-        {
-            KsiService service = GetTcpKsiService();
-
-            DataHash hash1 = new DataHash(HashAlgorithm.Sha2256, Base16.Decode("1f86d081884c7d659a2feaa0c55ad015a3bf4f1b2b0b822cd15d6c15b0f00a08"));
-            DataHash hash2 = new DataHash(HashAlgorithm.Sha2256, Base16.Decode("1f86d081884c7d659a2feaa0c55ad015a3bf4f1b2b0b822cd15d6c15b0f00a08"));
-
-            IAsyncResult ar1 = service.BeginSign(hash1, null, null);
-
-            IKsiSignature sig1 = service.EndSign(ar1);
-            Socket socket1 = GetSigningSocket(service);
-
-            Assert.AreEqual(hash1, sig1.InputHash, "Unexpected signature input hash");
-
-            Socket socket2 = GetSigningSocket(service);
-
-            Assert.AreEqual(socket1, socket2, "Sockets should be equal");
-
-            // after 20 sec server will close connection
-            Thread.Sleep(22000);
-
-            IAsyncResult ar2 = service.BeginSign(hash2, null, null);
-
-            IKsiSignature sig2 = service.EndSign(ar2);
-            Assert.AreEqual(hash2, sig2.InputHash, "Unexpected signature input hash");
-
-            socket2 = GetSigningSocket(service);
-
-            Assert.AreNotEqual(socket1, socket2, "Sockets should not be equal");
-        }
-
-        [Test]
-        public void TcpSignHashesWithDisposedServiceProtocolTest()
-        {
-            KsiService service = GetTcpKsiService();
-
-            IAsyncResult ar1 = service.BeginSign(new DataHash(HashAlgorithm.Sha2256, Base16.Decode("1f86d081884c7d659a2feaa0c55ad015a3bf4f1b2b0b822cd15d6c15b0f00a08")), null, null);
-            IAsyncResult ar2 = service.BeginSign(new DataHash(HashAlgorithm.Sha2256, Base16.Decode("2f86d081884c7d659a2feaa0c55ad015a3bf4f1b2b0b822cd15d6c15b0f00a08")), null, null);
-            service.EndSign(ar1);
-
-            TcpKsiSigningServiceProtocol tcp = GetTcpProtocol(service);
-
-            Assert.IsNotNull(GetSigningSocket(tcp), "Socket should not be null");
-            tcp.Dispose();
-
-            Assert.IsNull(GetSigningSocket(tcp), "Socket should be null");
-
-            KsiServiceProtocolException ex = Assert.Throws<KsiServiceProtocolException>(delegate
-            {
-                service.EndSign(ar2);
-            });
-
-            Assert.That(ex.Message.StartsWith("TCP KSI service protocol is disposed."), "Unexpected exception message: " + ex.Message);
-
-            ex = Assert.Throws<KsiServiceProtocolException>(delegate
-            {
-                service.BeginSign(new DataHash(HashAlgorithm.Sha2256, Base16.Decode("3f86d081884c7d659a2feaa0c55ad015a3bf4f1b2b0b822cd15d6c15b0f00a08")), null, null);
-            });
-
-            Assert.That(ex.Message.StartsWith("TCP KSI service protocol is disposed."), "Unexpected exception message: " + ex.Message);
-        }
-
-        private static TcpKsiSigningServiceProtocol GetTcpProtocol(KsiService service)
-        {
-            return (TcpKsiSigningServiceProtocol)typeof(KsiService).GetField("_signingServiceProtocol", BindingFlags.NonPublic | BindingFlags.Instance).GetValue(service);
-        }
-
-        private static Socket GetSigningSocket(KsiService service)
-        {
-            return GetSigningSocket(GetTcpProtocol(service));
-        }
-
-        private static Socket GetSigningSocket(TcpKsiSigningServiceProtocol tcp)
-        {
-            return (Socket)typeof(TcpKsiServiceProtocolBase).GetField("_socket", BindingFlags.NonPublic | BindingFlags.Instance).GetValue(tcp);
-        }
-    }
+﻿/*
+ * Copyright 2013-2017 Guardtime, Inc.
+ *
+ * This file is part of the Guardtime client SDK.
+ *
+ * Licensed under the Apache License, Version 2.0 (the "License").
+ * You may not use this file except in compliance with the License.
+ * You may obtain a copy of the License at
+ *     http://www.apache.org/licenses/LICENSE-2.0
+ * Unless required by applicable law or agreed to in writing, software
+ * distributed under the License is distributed on an "AS IS" BASIS,
+ * WITHOUT WARRANTIES, CONDITIONS, OR OTHER LICENSES OF ANY KIND, either
+ * express or implied. See the License for the specific language governing
+ * permissions and limitations under the License.
+ * "Guardtime" and "KSI" are trademarks or registered trademarks of
+ * Guardtime, Inc., and no license to trademarks is granted; Guardtime
+ * reserves and retains all trademark rights.
+ */
+
+using System;
+using System.IO;
+using System.Net.Sockets;
+using System.Reflection;
+using System.Security.Cryptography.X509Certificates;
+using System.Text;
+using System.Threading;
+using Guardtime.KSI.Exceptions;
+using Guardtime.KSI.Hashing;
+using Guardtime.KSI.Service;
+using Guardtime.KSI.Service.Tcp;
+using Guardtime.KSI.Signature;
+using Guardtime.KSI.Signature.Verification;
+using Guardtime.KSI.Signature.Verification.Policy;
+using Guardtime.KSI.Test.Crypto;
+using Guardtime.KSI.Utils;
+using NUnit.Framework;
+
+namespace Guardtime.KSI.Test.Integration
+{
+    [TestFixture]
+    public class SignIntegrationTests : IntegrationTests
+    {
+        [Test, TestCaseSource(typeof(IntegrationTests), nameof(KsiList))]
+        public void SignHashTest(Ksi ksi)
+        {
+            VerificationResult verificationResult = SignHash(ksi);
+            Assert.AreEqual(VerificationResultCode.Ok, verificationResult.ResultCode, "Signature should verify with key based policy");
+        }
+
+        [Test, TestCaseSource(typeof(IntegrationTests), nameof(KsiList))]
+        public void HttpSignSm3HashTest(Ksi ksi)
+        {
+            DataHash hash = new DataHash(HashAlgorithm.Sm3, Base16.Decode("9f86d081884c7d659a2feaa0c55ad015a3bf4f1b2b0b822cd15d6c15b0f00a08"));
+            IKsiSignature signature = ksi.Sign(hash);
+
+            VerificationContext verificationContext = new VerificationContext(signature)
+            {
+                DocumentHash = hash,
+                PublicationsFile = ksi.GetPublicationsFile()
+            };
+            KeyBasedVerificationPolicy policy = new KeyBasedVerificationPolicy(new X509Store(StoreName.Root),
+                CryptoTestFactory.CreateCertificateSubjectRdnSelector("E=publications@guardtime.com"));
+            VerificationResult verificationResult = policy.Verify(verificationContext);
+            Assert.AreEqual(VerificationResultCode.Ok, verificationResult.ResultCode, "Signature should verify with key based policy");
+        }
+
+        [Test, TestCaseSource(typeof(IntegrationTests), nameof(KsiList))]
+        public void HttpSignHashWithLevelTest(Ksi ksi)
+        {
+            DataHash documentHash = new DataHash(HashAlgorithm.Sha2256, Base16.Decode("9f86d081884c7d659a2feaa0c55ad015a3bf4f1b2b0b822cd15d6c15b0f00a08"));
+
+            IKsiSignature signature = ksi.Sign(documentHash, 3);
+
+            Assert.LessOrEqual(3, signature.GetAggregationHashChains()[0].GetChainLinks()[0].LevelCorrection, "Level correction is invalid.");
+
+            VerificationContext verificationContext = new VerificationContext(signature)
+            {
+                DocumentHash = documentHash,
+                PublicationsFile = ksi.GetPublicationsFile()
+            };
+            KeyBasedVerificationPolicy policy = new KeyBasedVerificationPolicy(new X509Store(StoreName.Root),
+                CryptoTestFactory.CreateCertificateSubjectRdnSelector("E=publications@guardtime.com"));
+            VerificationResult verificationResult = policy.Verify(verificationContext);
+            Assert.AreEqual(VerificationResultCode.Ok, verificationResult.ResultCode, "Signature should verify with key based policy");
+        }
+
+        [Test, TestCaseSource(typeof(IntegrationTests), nameof(KsiList))]
+        public void SignByteArrayTest(Ksi ksi)
+        {
+            byte[] data = Encoding.UTF8.GetBytes("This is my document");
+            IKsiSignature signature = ksi.Sign(data);
+
+            VerificationContext verificationContext = new VerificationContext(signature)
+            {
+                DocumentHash = new DataHash(HashAlgorithm.Sha2256,
+                    Base16.Decode("D439459856BEF5ED25772646F73A70A841FC078D3CBBC24AB7F47C464683768D")),
+                PublicationsFile = ksi.GetPublicationsFile()
+            };
+            KeyBasedVerificationPolicy policy = new KeyBasedVerificationPolicy(new X509Store(StoreName.Root),
+                CryptoTestFactory.CreateCertificateSubjectRdnSelector("E=publications@guardtime.com"));
+            VerificationResult verificationResult = policy.Verify(verificationContext);
+            Assert.AreEqual(VerificationResultCode.Ok, verificationResult.ResultCode, "Signature should verify with key based policy");
+        }
+
+        [Test, TestCaseSource(typeof(IntegrationTests), nameof(KsiList))]
+        public void SignWithStreamTest(Ksi ksi)
+        {
+            IKsiSignature signature;
+            using (MemoryStream stream = new MemoryStream())
+            {
+                byte[] data = Encoding.UTF8.GetBytes("This is my document");
+                stream.Write(data, 0, data.Length);
+                stream.Seek(0, SeekOrigin.Begin);
+                signature = ksi.Sign(stream);
+            }
+
+            VerificationContext verificationContext = new VerificationContext(signature)
+            {
+                DocumentHash = new DataHash(HashAlgorithm.Sha2256,
+                    Base16.Decode("D439459856BEF5ED25772646F73A70A841FC078D3CBBC24AB7F47C464683768D")),
+                PublicationsFile = ksi.GetPublicationsFile()
+            };
+            KeyBasedVerificationPolicy policy = new KeyBasedVerificationPolicy(new X509Store(StoreName.Root),
+                CryptoTestFactory.CreateCertificateSubjectRdnSelector("E=publications@guardtime.com"));
+            VerificationResult verificationResult = policy.Verify(verificationContext);
+            Assert.AreEqual(VerificationResultCode.Ok, verificationResult.ResultCode, "Signature should verify with key based policy");
+        }
+
+        [Test, TestCaseSource(typeof(IntegrationTests), nameof(KsiList))]
+        public void VerifySignedHashWithInvalidHashTest(Ksi ksi)
+        {
+            VerificationResult verificationResult;
+
+            using (MemoryStream memoryStream = new MemoryStream(Encoding.UTF8.GetBytes("test")))
+            {
+                IDataHasher dataHasher = CryptoTestFactory.CreateDataHasher(HashAlgorithm.Sha2256);
+                dataHasher.AddData(memoryStream);
+                IKsiSignature signature = ksi.Sign(dataHasher.GetHash());
+
+                VerificationContext verificationContext = new VerificationContext(signature)
+                {
+                    DocumentHash = new DataHash(HashAlgorithm.Sha2256,
+                        Base16.Decode("1f86d081884c7d659a2feaa0c55ad015a3bf4f1b2b0b822cd15d6c15b0f00a08")),
+                    PublicationsFile = ksi.GetPublicationsFile()
+                };
+                KeyBasedVerificationPolicy policy = new KeyBasedVerificationPolicy(new X509Store(StoreName.Root),
+                    CryptoTestFactory.CreateCertificateSubjectRdnSelector("E=publications@guardtime.com"));
+
+                verificationResult = policy.Verify(verificationContext);
+            }
+
+            Assert.AreEqual(VerificationResultCode.Fail, verificationResult.ResultCode, "Invalid hash should not verify with key based policy");
+            Assert.AreEqual(VerificationError.Gen01, verificationResult.VerificationError);
+        }
+
+        private VerificationResult SignHash(Ksi ksi)
+        {
+            DataHash hash = new DataHash(HashAlgorithm.Sha2256, Base16.Decode("9f86d081884c7d659a2feaa0c55ad015a3bf4f1b2b0b822cd15d6c15b0f00a08"));
+            IKsiSignature signature = ksi.Sign(hash);
+
+            VerificationContext verificationContext = new VerificationContext(signature)
+            {
+                DocumentHash = hash,
+                PublicationsFile = ksi.GetPublicationsFile()
+            };
+            KeyBasedVerificationPolicy policy = new KeyBasedVerificationPolicy(new X509Store(StoreName.Root),
+                CryptoTestFactory.CreateCertificateSubjectRdnSelector("E=publications@guardtime.com"));
+            return policy.Verify(verificationContext);
+        }
+
+        [Test]
+        public void UseDeprecatedHmacAlgoTest()
+        {
+            KsiService service = GetService(PduVersion.v2, HashAlgorithm.Sha1, HashAlgorithm.Sha2256);
+            Ksi ksi = new Ksi(service);
+
+            HashingException ex = Assert.Throws<HashingException>(delegate
+            {
+                SignHash(ksi);
+            });
+
+            Assert.That(ex.Message.StartsWith("Hash algorithm SHA1 is deprecated since 2016-07-01 and can not be used for HMAC"),
+                "Unexpected inner exception message: " + ex.Message);
+        }
+
+        [Test]
+        public void LergacyUseDeprecatedHmacAlgoTest()
+        {
+            KsiService service = GetService(PduVersion.v1, HashAlgorithm.Sha1, HashAlgorithm.Sha2256);
+            Ksi ksi = new Ksi(service);
+
+            HashingException ex = Assert.Throws<HashingException>(delegate
+            {
+                SignHash(ksi);
+            });
+
+            Assert.That(ex.Message.StartsWith("Hash algorithm SHA1 is deprecated since 2016-07-01 and can not be used for HMAC"),
+                "Unexpected inner exception message: " + ex.Message);
+        }
+
+        [Test, TestCaseSource(typeof(IntegrationTests), nameof(KsiList))]
+        public void ParallelSigningTest(Ksi ksi)
+        {
+            ManualResetEvent waitHandle = new ManualResetEvent(false);
+            int doneCount = 0;
+            int runCount = 7;
+            string errorMessage = null;
+
+            for (int i = 0; i < runCount; i++)
+            {
+                Console.WriteLine(DateTime.Now.ToString("HH:mm:ss.fff") + " Start " + i);
+                int k = i;
+                long start = DateTime.Now.Ticks;
+
+                new Thread(() =>
+                {
+                    try
+                    {
+                        Console.WriteLine(DateTime.Now.ToString("HH:mm:ss.fff") + " Start signing " + k);
+                        ksi.Sign(new DataHash(HashAlgorithm.Sha2256, Base16.Decode("9f86d081884c7d659a2feaa0c55ad015a3bf4f1b2b0b822cd15d6c15b0f00a08")));
+                    }
+                    catch (Exception ex)
+                    {
+                        Console.WriteLine(DateTime.Now.ToString("HH:mm:ss.fff") + " Error " + k + ". " + ex);
+                        if (errorMessage == null)
+                        {
+                            errorMessage = ex.ToString();
+                        }
+                    }
+                    finally
+                    {
+                        Console.WriteLine(DateTime.Now.ToString("HH:mm:ss.fff") + "\t Done! " + k + "\t It took: " + (DateTime.Now.Ticks - start) / 10000 + " ms");
+                        doneCount++;
+
+                        if (doneCount == runCount)
+                        {
+                            waitHandle.Set();
+                        }
+                    }
+                }).Start();
+            }
+
+            Console.WriteLine(DateTime.Now.ToString("HH:mm:ss.fff") + " Waiting ...");
+
+            waitHandle.WaitOne();
+
+            if (errorMessage != null)
+            {
+                Assert.Fail("ERROR: " + errorMessage);
+            }
+
+            Console.WriteLine(DateTime.Now.ToString("HH:mm:ss.fff") + " All done.");
+        }
+
+        [Test]
+        public void SignInvalidPduFormatTest()
+        {
+            KsiService service = GetHttpKsiService(PduVersion.v2);
+
+            // if new aggregator then no exception 
+            try
+            {
+                service.Sign(new DataHash(HashAlgorithm.Sha2256, Base16.Decode("9f86d081884c7d659a2feaa0c55ad015a3bf4f1b2b0b822cd15d6c15b0f00a08")));
+            }
+            catch (Exception ex)
+            {
+                Assert.That(ex.Message.StartsWith("Received PDU v1 response to PDU v2 request. Configure the SDK to use PDU v1 format for the given Aggregator"),
+                    "Unexpected exception message: " + ex.Message);
+            }
+        }
+
+        [Test]
+        public void SignDefaultPduFormatTest()
+        {
+            KsiService service = GetHttpKsiServiceWithDefaultPduVersion();
+            service.Sign(new DataHash(HashAlgorithm.Sha2256, Base16.Decode("9f86d081884c7d659a2feaa0c55ad015a3bf4f1b2b0b822cd15d6c15b0f00a08")));
+        }
+
+        [Test, TestCaseSource(typeof(IntegrationTests), nameof(KsiListWithInvalidSigningPass))]
+        public void SignHashInvalidPassTest(Ksi ksi)
+        {
+            Exception ex = Assert.Throws<KsiServiceException>(delegate
+            {
+                SignHash(ksi);
+            });
+
+            Assert.AreEqual("Server responded with error message. Status: 258; Message: The request could not be authenticated.", ex.Message);
+        }
+
+        /// <summary>
+        /// Test signing hash while extending service pass is invalid which should not prevent signing.
+        /// </summary>
+        [Test, TestCaseSource(typeof(IntegrationTests), nameof(KsiListWithInvalidExtendingPass))]
+        public void SignHashSuccessWithInvalidExtendingPassTest(Ksi ksi)
+        {
+            Assert.DoesNotThrow(delegate
+            {
+                SignHash(ksi);
+            }, "Invalid exteding pass should not prevent signing.");
+        }
+
+        [Test, TestCaseSource(typeof(IntegrationTests), nameof(KsiServices))]
+        public void AsyncSignHashTest(KsiService service)
+        {
+            byte[] data = Encoding.UTF8.GetBytes("This is my document");
+
+            IDataHasher dataHasher = KsiProvider.CreateDataHasher();
+            dataHasher.AddData(data);
+            DataHash dataHash = dataHasher.GetHash();
+
+            ManualResetEvent waitHandle = new ManualResetEvent(false);
+            IKsiSignature signature = null;
+
+            object testObject = new object();
+            bool isAsyncStateCorrect = false;
+
+            service.BeginSign(dataHash, delegate(IAsyncResult ar)
+            {
+                try
+                {
+                    isAsyncStateCorrect = ar.AsyncState == testObject;
+                    signature = service.EndSign(ar);
+                }
+                finally
+                {
+                    waitHandle.Set();
+                }
+            }, testObject);
+
+            waitHandle.WaitOne();
+
+            Assert.IsNotNull(signature, "Signature should not be null.");
+            Assert.AreEqual(true, isAsyncStateCorrect, "Unexpected async state.");
+
+            VerificationContext verificationContext = new VerificationContext(signature)
+            {
+                DocumentHash = dataHash
+            };
+
+            InternalVerificationPolicy policy = new InternalVerificationPolicy();
+            VerificationResult verificationResult = policy.Verify(verificationContext);
+            Assert.AreEqual(VerificationResultCode.Ok, verificationResult.ResultCode, "Signature should verify with internal policy");
+        }
+
+        [Test, TestCaseSource(typeof(IntegrationTests), nameof(KsiServicesWithInvalidSigningPass))]
+        public void AsyncSignWithInvalidPassTest(KsiService service)
+        {
+            byte[] data = Encoding.UTF8.GetBytes("This is my document");
+
+            IDataHasher dataHasher = KsiProvider.CreateDataHasher();
+            dataHasher.AddData(data);
+            DataHash dataHash = dataHasher.GetHash();
+
+            ManualResetEvent waitHandle = new ManualResetEvent(false);
+            Exception ex = null;
+            IKsiSignature signature = null;
+
+            service.BeginSign(dataHash, delegate(IAsyncResult ar)
+            {
+                try
+                {
+                    signature = service.EndSign(ar);
+                }
+                catch (Exception e)
+                {
+                    ex = e;
+                }
+                finally
+                {
+                    waitHandle.Set();
+                }
+            }, null);
+
+            waitHandle.WaitOne();
+
+            Assert.IsNull(signature, "Signature should be null.");
+            Assert.IsNotNull(ex, "Exception should not be null.");
+            Assert.AreEqual("Server responded with error message. Status: 258; Message: The request could not be authenticated.", ex.Message);
+        }
+
+        [Test]
+        public void HttpSignHashWithMissingUrlTest()
+        {
+            Ksi ksi = new Ksi(GetHttpKsiServiceWithoutSigningUrl());
+
+            Exception ex = Assert.Throws<KsiServiceProtocolException>(delegate
+            {
+                SignHash(ksi);
+            });
+
+            Assert.That(ex.Message.StartsWith("Service url is missing"), "Unexpected exception message: " + ex.Message);
+        }
+
+        [Test, TestCaseSource(typeof(IntegrationTests), nameof(HttpKsiWithInvalidSigningUrl))]
+        public void HttpSignHashWithInvalidUrlTest(Ksi ksi)
+        {
+            Exception ex = Assert.Throws<KsiServiceProtocolException>(delegate
+            {
+                SignHash(ksi);
+            });
+
+            Assert.That(ex.Message.StartsWith("Request failed"), "Unexpected exception message: " + ex.Message);
+            Assert.IsNotNull(ex.InnerException, "Inner exception should not be null");
+            Assert.That(ex.InnerException.Message.StartsWith("The remote name could not be resolved"), "Unexpected inner exception message: " + ex.InnerException.Message);
+        }
+
+        /// <summary>
+        /// Test signing hash via HTTP while extending service url is invalid which should not prevent signing.
+        /// </summary>
+        [Test, TestCaseSource(typeof(IntegrationTests), nameof(HttpKsiWithInvalidExtendingUrl))]
+        public void HttpSignHashSuccessWithInvalidExtendingUrlTest(Ksi ksi)
+        {
+            Assert.DoesNotThrow(delegate
+            {
+                SignHash(ksi);
+            }, "Invalid exteding pass should not prevent signing.");
+        }
+
+        [Test, TestCaseSource(typeof(IntegrationTests), nameof(TcpKsiWithInvalidSigningPort))]
+        public void TcpSignHashWithInvalidPortTest(Ksi ksi)
+        {
+            Exception ex = Assert.Throws<KsiServiceProtocolException>(delegate
+            {
+                SignHash(ksi);
+            });
+            Assert.That(ex.Message.StartsWith("Completing connection failed"), "Unexpected exception message: " + ex.Message);
+            Assert.IsNotNull(ex.InnerException, "Inner exception should not be null");
+            Assert.That(ex.InnerException.Message.StartsWith("No connection could be made because the target machine actively refused it"),
+                "Unexpected inner exception message: " + ex.InnerException.Message);
+        }
+
+        /// <summary>
+        /// Test signing hash via TCP while extending service port is invalid which should not prevent signing.
+        /// </summary>
+        [Test, TestCaseSource(typeof(IntegrationTests), nameof(TcpKsiWithInvalidExtendingPort))]
+        public void TcpSignHashSuccessWithInvalidExtendingPortTest(Ksi ksi)
+        {
+            Assert.DoesNotThrow(delegate
+            {
+                SignHash(ksi);
+            }, "Invalid exteding port should not prevent signing.");
+        }
+
+        [Test]
+        public void TcpSignHashWithReusedSocketTest()
+        {
+            KsiService service = GetTcpKsiService();
+
+            DataHash hash1 = new DataHash(HashAlgorithm.Sha2256, Base16.Decode("1f86d081884c7d659a2feaa0c55ad015a3bf4f1b2b0b822cd15d6c15b0f00a08"));
+            DataHash hash2 = new DataHash(HashAlgorithm.Sha2256, Base16.Decode("1f86d081884c7d659a2feaa0c55ad015a3bf4f1b2b0b822cd15d6c15b0f00a08"));
+            DataHash hash3 = new DataHash(HashAlgorithm.Sha2256, Base16.Decode("1f86d081884c7d659a2feaa0c55ad015a3bf4f1b2b0b822cd15d6c15b0f00a08"));
+            DataHash hash4 = new DataHash(HashAlgorithm.Sha2256, Base16.Decode("1f86d081884c7d659a2feaa0c55ad015a3bf4f1b2b0b822cd15d6c15b0f00a08"));
+
+            IAsyncResult ar1 = service.BeginSign(hash1, null, null);
+            IAsyncResult ar2 = service.BeginSign(hash2, null, null);
+
+            IKsiSignature sig1 = service.EndSign(ar1);
+            Assert.AreEqual(hash1, sig1.InputHash, "Unexpected signature input hash");
+            IKsiSignature sig2 = service.EndSign(ar2);
+            Assert.AreEqual(hash2, sig2.InputHash, "Unexpected signature input hash");
+
+            Socket socket1 = GetSigningSocket(service);
+
+            IAsyncResult ar3 = service.BeginSign(hash3, null, null);
+            IAsyncResult ar4 = service.BeginSign(hash4, null, null);
+
+            IKsiSignature sig3 = service.EndSign(ar3);
+            Assert.AreEqual(hash3, sig3.InputHash, "Unexpected signature input hash");
+            IKsiSignature sig4 = service.EndSign(ar4);
+            Assert.AreEqual(hash4, sig4.InputHash, "Unexpected signature input hash");
+
+            Socket socket2 = GetSigningSocket(service);
+
+            Assert.AreEqual(socket1, socket2, "Sockets should be equal");
+        }
+
+        [Test]
+        public void TcpSignHashesWithSocketReuseAndTimeoutTest()
+        {
+            KsiService service = GetTcpKsiService();
+
+            DataHash hash1 = new DataHash(HashAlgorithm.Sha2256, Base16.Decode("1f86d081884c7d659a2feaa0c55ad015a3bf4f1b2b0b822cd15d6c15b0f00a08"));
+            DataHash hash2 = new DataHash(HashAlgorithm.Sha2256, Base16.Decode("1f86d081884c7d659a2feaa0c55ad015a3bf4f1b2b0b822cd15d6c15b0f00a08"));
+
+            IAsyncResult ar1 = service.BeginSign(hash1, null, null);
+
+            IKsiSignature sig1 = service.EndSign(ar1);
+            Socket socket1 = GetSigningSocket(service);
+
+            Assert.AreEqual(hash1, sig1.InputHash, "Unexpected signature input hash");
+
+            Socket socket2 = GetSigningSocket(service);
+
+            Assert.AreEqual(socket1, socket2, "Sockets should be equal");
+
+            // after 20 sec server will close connection
+            Thread.Sleep(22000);
+
+            IAsyncResult ar2 = service.BeginSign(hash2, null, null);
+
+            IKsiSignature sig2 = service.EndSign(ar2);
+            Assert.AreEqual(hash2, sig2.InputHash, "Unexpected signature input hash");
+
+            socket2 = GetSigningSocket(service);
+
+            Assert.AreNotEqual(socket1, socket2, "Sockets should not be equal");
+        }
+
+        [Test]
+        public void TcpSignHashesWithDisposedServiceProtocolTest()
+        {
+            KsiService service = GetTcpKsiService();
+
+            IAsyncResult ar1 = service.BeginSign(new DataHash(HashAlgorithm.Sha2256, Base16.Decode("1f86d081884c7d659a2feaa0c55ad015a3bf4f1b2b0b822cd15d6c15b0f00a08")), null, null);
+            IAsyncResult ar2 = service.BeginSign(new DataHash(HashAlgorithm.Sha2256, Base16.Decode("2f86d081884c7d659a2feaa0c55ad015a3bf4f1b2b0b822cd15d6c15b0f00a08")), null, null);
+            service.EndSign(ar1);
+
+            TcpKsiSigningServiceProtocol tcp = GetTcpProtocol(service);
+
+            Assert.IsNotNull(GetSigningSocket(tcp), "Socket should not be null");
+            tcp.Dispose();
+
+            Assert.IsNull(GetSigningSocket(tcp), "Socket should be null");
+
+            KsiServiceProtocolException ex = Assert.Throws<KsiServiceProtocolException>(delegate
+            {
+                service.EndSign(ar2);
+            });
+
+            Assert.That(ex.Message.StartsWith("TCP KSI service protocol is disposed."), "Unexpected exception message: " + ex.Message);
+
+            ex = Assert.Throws<KsiServiceProtocolException>(delegate
+            {
+                service.BeginSign(new DataHash(HashAlgorithm.Sha2256, Base16.Decode("3f86d081884c7d659a2feaa0c55ad015a3bf4f1b2b0b822cd15d6c15b0f00a08")), null, null);
+            });
+
+            Assert.That(ex.Message.StartsWith("TCP KSI service protocol is disposed."), "Unexpected exception message: " + ex.Message);
+        }
+
+        private static TcpKsiSigningServiceProtocol GetTcpProtocol(KsiService service)
+        {
+            return (TcpKsiSigningServiceProtocol)typeof(KsiService).GetField("_signingServiceProtocol", BindingFlags.NonPublic | BindingFlags.Instance).GetValue(service);
+        }
+
+        private static Socket GetSigningSocket(KsiService service)
+        {
+            return GetSigningSocket(GetTcpProtocol(service));
+        }
+
+        private static Socket GetSigningSocket(TcpKsiSigningServiceProtocol tcp)
+        {
+            return (Socket)typeof(TcpKsiServiceProtocolBase).GetField("_socket", BindingFlags.NonPublic | BindingFlags.Instance).GetValue(tcp);
+        }
+    }
 }