﻿using System.IO;
using System.Text;
using Guardtime.KSI.Crypto;
using Guardtime.KSI.Hashing;
using Guardtime.KSI.Signature;
using Guardtime.KSI.Signature.Verification;
using Guardtime.KSI.Signature.Verification.Policy;
using Guardtime.KSI.Trust;
using Guardtime.KSI.Utils;
using NUnit.Framework;

namespace Guardtime.KSI.Integration
{
    [TestFixture]
    public class SignIntegrationTests : IntegrationTests
    {
        [Test, TestCaseSource(typeof(IntegrationTests), nameof(TestCases))]
        public void SignHashTest(Ksi ksi)
        {
            IKsiSignature signature = ksi.Sign(new DataHash(HashAlgorithm.Sha2256, Base16.Decode("9f86d081884c7d659a2feaa0c55ad015a3bf4f1b2b0b822cd15d6c15b0f00a08")));
            VerificationContext verificationContext = new VerificationContext(signature)
            {
                DocumentHash = new DataHash(HashAlgorithm.Sha2256,
                    Base16.Decode("9f86d081884c7d659a2feaa0c55ad015a3bf4f1b2b0b822cd15d6c15b0f00a08")),
                PublicationsFile = ksi.GetPublicationsFile()
            };
            VerificationResult verificationResult = ksi.Verify(verificationContext,
                new KeyBasedVerificationPolicy(TrustStoreUtilities.GetTrustAnchorCollection(), new CertificateRdnSubjectSelector("E=publications@guardtime.com")));
            Assert.AreEqual(VerificationResultCode.Ok, verificationResult.ResultCode, "Signature should verify with key based policy");
        }

        [Test, TestCaseSource(typeof(IntegrationTests), nameof(TestCases))]
        public void SignedHashVerifyWithInvalidHashTest(Ksi ksi)
        {
            using (MemoryStream memoryStream = new MemoryStream(Encoding.UTF8.GetBytes("test")))
            {
                DataHasher dataHasher = new DataHasher(HashAlgorithm.Sha2256);
                dataHasher.AddData(memoryStream);
                IKsiSignature signature = ksi.Sign(dataHasher.GetHash());

                VerificationContext verificationContext = new VerificationContext(signature)
                {
                    DocumentHash = new DataHash(HashAlgorithm.Sha2256,
                        Base16.Decode("1f86d081884c7d659a2feaa0c55ad015a3bf4f1b2b0b822cd15d6c15b0f00a08")),
                    PublicationsFile = ksi.GetPublicationsFile()
                };
<<<<<<< HEAD
                VerificationResult verificationResult = ksi.Verify(verificationContext, new KeyBasedVerificationPolicy());
                Assert.AreEqual(VerificationResultCode.Fail, verificationResult.ResultCode, "Signature should not verify with key based policy using invalid hash");
=======
                VerificationResult verificationResult = ksi.Verify(verificationContext,
                    new KeyBasedVerificationPolicy(TrustStoreUtilities.GetTrustAnchorCollection(), new CertificateRdnSubjectSelector("E=publications@guardtime.com")));
                Assert.AreEqual(VerificationResultCode.Fail, verificationResult.ResultCode, "Signature should verify with key based policy");
>>>>>>> 94adb757
            }
        }
    }
}<|MERGE_RESOLUTION|>--- conflicted
+++ resolved
@@ -1,58 +1,53 @@
-﻿using System.IO;
-using System.Text;
-using Guardtime.KSI.Crypto;
-using Guardtime.KSI.Hashing;
-using Guardtime.KSI.Signature;
-using Guardtime.KSI.Signature.Verification;
-using Guardtime.KSI.Signature.Verification.Policy;
-using Guardtime.KSI.Trust;
-using Guardtime.KSI.Utils;
-using NUnit.Framework;
-
-namespace Guardtime.KSI.Integration
-{
-    [TestFixture]
-    public class SignIntegrationTests : IntegrationTests
-    {
-        [Test, TestCaseSource(typeof(IntegrationTests), nameof(TestCases))]
-        public void SignHashTest(Ksi ksi)
-        {
-            IKsiSignature signature = ksi.Sign(new DataHash(HashAlgorithm.Sha2256, Base16.Decode("9f86d081884c7d659a2feaa0c55ad015a3bf4f1b2b0b822cd15d6c15b0f00a08")));
-            VerificationContext verificationContext = new VerificationContext(signature)
-            {
-                DocumentHash = new DataHash(HashAlgorithm.Sha2256,
-                    Base16.Decode("9f86d081884c7d659a2feaa0c55ad015a3bf4f1b2b0b822cd15d6c15b0f00a08")),
-                PublicationsFile = ksi.GetPublicationsFile()
-            };
-            VerificationResult verificationResult = ksi.Verify(verificationContext,
-                new KeyBasedVerificationPolicy(TrustStoreUtilities.GetTrustAnchorCollection(), new CertificateRdnSubjectSelector("E=publications@guardtime.com")));
-            Assert.AreEqual(VerificationResultCode.Ok, verificationResult.ResultCode, "Signature should verify with key based policy");
-        }
-
-        [Test, TestCaseSource(typeof(IntegrationTests), nameof(TestCases))]
-        public void SignedHashVerifyWithInvalidHashTest(Ksi ksi)
-        {
-            using (MemoryStream memoryStream = new MemoryStream(Encoding.UTF8.GetBytes("test")))
-            {
-                DataHasher dataHasher = new DataHasher(HashAlgorithm.Sha2256);
-                dataHasher.AddData(memoryStream);
-                IKsiSignature signature = ksi.Sign(dataHasher.GetHash());
-
-                VerificationContext verificationContext = new VerificationContext(signature)
-                {
-                    DocumentHash = new DataHash(HashAlgorithm.Sha2256,
-                        Base16.Decode("1f86d081884c7d659a2feaa0c55ad015a3bf4f1b2b0b822cd15d6c15b0f00a08")),
-                    PublicationsFile = ksi.GetPublicationsFile()
-                };
-<<<<<<< HEAD
-                VerificationResult verificationResult = ksi.Verify(verificationContext, new KeyBasedVerificationPolicy());
-                Assert.AreEqual(VerificationResultCode.Fail, verificationResult.ResultCode, "Signature should not verify with key based policy using invalid hash");
-=======
-                VerificationResult verificationResult = ksi.Verify(verificationContext,
-                    new KeyBasedVerificationPolicy(TrustStoreUtilities.GetTrustAnchorCollection(), new CertificateRdnSubjectSelector("E=publications@guardtime.com")));
-                Assert.AreEqual(VerificationResultCode.Fail, verificationResult.ResultCode, "Signature should verify with key based policy");
->>>>>>> 94adb757
-            }
-        }
-    }
+﻿using System.IO;
+using System.Text;
+using Guardtime.KSI.Crypto;
+using Guardtime.KSI.Hashing;
+using Guardtime.KSI.Signature;
+using Guardtime.KSI.Signature.Verification;
+using Guardtime.KSI.Signature.Verification.Policy;
+using Guardtime.KSI.Trust;
+using Guardtime.KSI.Utils;
+using NUnit.Framework;
+
+namespace Guardtime.KSI.Integration
+{
+    [TestFixture]
+    public class SignIntegrationTests : IntegrationTests
+    {
+        [Test, TestCaseSource(typeof(IntegrationTests), nameof(TestCases))]
+        public void SignHashTest(Ksi ksi)
+        {
+            IKsiSignature signature = ksi.Sign(new DataHash(HashAlgorithm.Sha2256, Base16.Decode("9f86d081884c7d659a2feaa0c55ad015a3bf4f1b2b0b822cd15d6c15b0f00a08")));
+            VerificationContext verificationContext = new VerificationContext(signature)
+            {
+                DocumentHash = new DataHash(HashAlgorithm.Sha2256,
+                    Base16.Decode("9f86d081884c7d659a2feaa0c55ad015a3bf4f1b2b0b822cd15d6c15b0f00a08")),
+                PublicationsFile = ksi.GetPublicationsFile()
+            };
+            VerificationResult verificationResult = ksi.Verify(verificationContext,
+                new KeyBasedVerificationPolicy(TrustStoreUtilities.GetTrustAnchorCollection(), new CertificateRdnSubjectSelector("E=publications@guardtime.com")));
+            Assert.AreEqual(VerificationResultCode.Ok, verificationResult.ResultCode, "Signature should verify with key based policy");
+        }
+
+        [Test, TestCaseSource(typeof(IntegrationTests), nameof(TestCases))]
+        public void SignedHashVerifyWithInvalidHashTest(Ksi ksi)
+        {
+            using (MemoryStream memoryStream = new MemoryStream(Encoding.UTF8.GetBytes("test")))
+            {
+                DataHasher dataHasher = new DataHasher(HashAlgorithm.Sha2256);
+                dataHasher.AddData(memoryStream);
+                IKsiSignature signature = ksi.Sign(dataHasher.GetHash());
+
+                VerificationContext verificationContext = new VerificationContext(signature)
+                {
+                    DocumentHash = new DataHash(HashAlgorithm.Sha2256,
+                        Base16.Decode("1f86d081884c7d659a2feaa0c55ad015a3bf4f1b2b0b822cd15d6c15b0f00a08")),
+                    PublicationsFile = ksi.GetPublicationsFile()
+                };
+                VerificationResult verificationResult = ksi.Verify(verificationContext,
+                    new KeyBasedVerificationPolicy(TrustStoreUtilities.GetTrustAnchorCollection(), new CertificateRdnSubjectSelector("E=publications@guardtime.com")));
+                Assert.AreEqual(VerificationResultCode.Fail, verificationResult.ResultCode, "Signature should verify with key based policy");
+            }
+        }
+    }
 }