--- conflicted
+++ resolved
@@ -1,431 +1,401 @@
-﻿using System.Collections.Generic;
-using System.Text;
-using Guardtime.KSI.Exceptions;
-using Guardtime.KSI.Hashing;
-using Guardtime.KSI.Parser;
-using Guardtime.KSI.Utils;
-
-namespace Guardtime.KSI.Signature
-{
-    /// <summary>
-    ///     Aggregation hash chain TLV element.
-    /// </summary>
-    public sealed class AggregationHashChain : CompositeTag
-    {
-        private readonly IntegerTag _aggrAlgorithmId;
-
-        private readonly IntegerTag _aggregationTime;
-        private readonly List<Link> _chain = new List<Link>();
-        private readonly List<IntegerTag> _chainIndex = new List<IntegerTag>();
-        private readonly RawTag _inputData;
-        private readonly ImprintTag _inputHash;
-
-        /// <summary>
-        ///     Create new aggregation hash chain TLV element from TLV element.
-        /// </summary>
-        /// <param name="tag">TLV element</param>
-        /// <exception cref="TlvException">thrown when TLV parsing fails</exception>
-        public AggregationHashChain(ITlvTag tag) : base(tag)
-        {
-            if (Type != Constants.AggregationHashChain.TagType)
-            {
-                throw new TlvException("Invalid aggregation hash chain type(" + Type + ").");
-            }
-
-            int aggregationTimeCount = 0;
-            int inputDataCount = 0;
-            int inputHashCount = 0;
-            int aggrAlgorithmIdCount = 0;
-
-            for (int i = 0; i < Count; i++)
-            {
-                switch (this[i].Type)
-                {
-                    case Constants.AggregationHashChain.AggregationTimeTagType:
-                        _aggregationTime = new IntegerTag(this[i]);
-                        aggregationTimeCount++;
-                        break;
-                    case Constants.AggregationHashChain.ChainIndexTagType:
-                        IntegerTag chainIndexTag = new IntegerTag(this[i]);
-                        _chainIndex.Add(chainIndexTag);
-                        break;
-                    case Constants.AggregationHashChain.InputDataTagType:
-                        _inputData = new RawTag(this[i]);
-                        inputDataCount++;
-                        break;
-                    case Constants.AggregationHashChain.InputHashTagType:
-                        _inputHash = new ImprintTag(this[i]);
-                        inputHashCount++;
-                        break;
-                    case Constants.AggregationHashChain.AggregationAlgorithmIdTagType:
-                        _aggrAlgorithmId = new IntegerTag(this[i]);
-                        aggrAlgorithmIdCount++;
-                        break;
-                    case (uint)LinkDirection.Left:
-                    case (uint)LinkDirection.Right:
-                        Link linkTag = new Link(this[i], (LinkDirection)this[i].Type);
-                        _chain.Add(linkTag);
-                        break;
-                    default:
-                        VerifyUnknownTag(this[i]);
-                        break;
-                }
-            }
-
-            if (aggregationTimeCount != 1)
-            {
-                throw new TlvException("Only one aggregation time must exist in aggregation hash chain.");
-            }
-
-            if (_chainIndex.Count == 0)
-            {
-                throw new TlvException("Chain index is missing in aggregation hash chain.");
-            }
-
-            if (inputDataCount > 1)
-            {
-                throw new TlvException("Only one input data value is allowed in aggregation hash chain.");
-            }
-
-            if (inputHashCount != 1)
-            {
-                throw new TlvException("Only one input hash must exist in aggregation hash chain.");
-            }
-
-            if (aggrAlgorithmIdCount != 1)
-            {
-                throw new TlvException("Only one algorithm must exist in aggregation hash chain.");
-            }
-
-            if (_chain.Count == 0)
-            {
-                throw new TlvException("Links are missing in aggregation hash chain.");
-            }
-        }
-
-        /// <summary>
-        ///     Get hash chain input hash.
-        /// </summary>
-        public DataHash InputHash => _inputHash.Value;
-
-        /// <summary>
-        ///     Get aggregation time.
-        /// </summary>
-        public ulong AggregationTime => _aggregationTime.Value;
-
-        /// <summary>
-        ///     Get input data bytes if input data exists otherwise null.
-        /// </summary>
-        /// <returns>input data bytes</returns>
-        public byte[] GetInputData()
-        {
-            return _inputData?.Value;
-        }
-
-
-        /// <summary>
-        ///     Get output hash.
-        /// </summary>
-        /// <param name="result">last hashing result</param>
-        /// <returns>output hash chain result</returns>
-        /// <exception cref="KsiException">thrown when chain result is null</exception>
-        public AggregationHashChainResult GetOutputHash(AggregationHashChainResult result)
-        {
-            if (result == null)
-            {
-                throw new KsiException("Invalid aggregation chain result: null.");
-            }
-
-            DataHash lastHash = result.Hash;
-            ulong level = result.Level;
-            for (int i = 0; i < _chain.Count; i++)
-            {
-                Link link = _chain[i];
-                level += link.LevelCorrection + 1;
-
-                if (link.Direction == LinkDirection.Left)
-                {
-                    lastHash = HashTogether(lastHash.Imprint, link.GetSiblingData(), level);
-                }
-                if (link.Direction == LinkDirection.Right)
-                {
-                    lastHash = HashTogether(link.GetSiblingData(), lastHash.Imprint, level);
-                }
-            }
-
-            return new AggregationHashChainResult(level, lastHash);
-        }
-
-        /// <summary>
-        ///     Hash two hashes together.
-        /// </summary>
-        /// <param name="hashA">first hash</param>
-        /// <param name="hashB">second hash</param>
-        /// <param name="level">hash chain level</param>
-        /// <returns>resulting hash</returns>
-        private DataHash HashTogether(byte[] hashA, byte[] hashB, ulong level)
-        {
-            DataHasher hasher = new DataHasher(HashAlgorithm.GetById((byte)_aggrAlgorithmId.Value));
-            hasher.AddData(hashA);
-            hasher.AddData(hashB);
-            hasher.AddData(Util.EncodeUnsignedLong(level));
-            return hasher.GetHash();
-        }
-
-        /// <summary>
-        ///     Aggregation hash chain link.
-        /// </summary>
-        private class Link : CompositeTag
-        {
-            private readonly IntegerTag _levelCorrection;
-
-            // the client ID extracted from metaHash
-            private readonly MetaData _metaData;
-            private readonly ImprintTag _metaHash;
-            private readonly ImprintTag _siblingHash;
-
-
-            public Link(ITlvTag tag, LinkDirection direction) : base(tag)
-            {
-                int levelCorrectionCount = 0;
-                int siblingHashCount = 0;
-                int metaHashCount = 0;
-                int metaDataCount = 0;
-
-                for (int i = 0; i < Count; i++)
-                {
-                    switch (this[i].Type)
-                    {
-                        case Constants.AggregationHashChain.Link.LevelCorrectionTagType:
-                            _levelCorrection = new IntegerTag(this[i]);
-                            levelCorrectionCount++;
-                            break;
-                        case Constants.AggregationHashChain.Link.SiblingHashTagType:
-                            _siblingHash = new ImprintTag(this[i]);
-                            siblingHashCount++;
-                            break;
-                        case Constants.AggregationHashChain.Link.MetaHashTagType:
-                            _metaHash = new ImprintTag(this[i]);
-                            metaHashCount++;
-                            break;
-                        case Constants.AggregationHashChain.MetaData.TagType:
-                            _metaData = new MetaData(this[i]);
-                            metaDataCount++;
-                            break;
-                        default:
-                            VerifyUnknownTag(this[i]);
-                            break;
-                    }
-                }
-
-                if (levelCorrectionCount > 1)
-                {
-                    throw new TlvException(
-                        "Only one levelcorrection value is allowed in aggregation hash chain link.");
-                }
-
-                if (!Util.IsOneValueEqualTo(1, siblingHashCount, metaHashCount, metaDataCount))
-                {
-                    throw new TlvException(
-                        "Only one of three from siblinghash, metahash or metadata must exist in aggregation hash chain link.");
-                }
-
-                Direction = direction;
-                Idendity = CalculateIdendity();
-            }
-
-            /// <summary>
-            ///     Get link idendity.
-            /// </summary>
-            public string Idendity { get; }
-
-            /// <summary>
-            ///     Get level correction
-            /// </summary>
-            public ulong LevelCorrection => _levelCorrection?.Value ?? 0UL;
-
-            /// <summary>
-            ///     Get direction
-            /// </summary>
-            public LinkDirection Direction { get; }
-
-            private string CalculateIdendity()
-            {
-                if (_metaHash != null)
-                {
-                    return CalculateIdendityFromMetaHash();
-                }
-
-                return _metaData != null ? _metaData.ClientId : "";
-            }
-
-            private string CalculateIdendityFromMetaHash()
-            {
-                byte[] bytes = _metaHash.Value.Imprint;
-
-
-                if (bytes.Length < 3)
-                {
-                    // TODO: Log exception
-                    return "";
-                }
-
-                int length = bytes[1] << 8 + bytes[2];
-                return Encoding.UTF8.GetString(bytes, 3, length);
-            }
-
-            /// <summary>
-            ///     Get data byte array
-            /// </summary>
-            public byte[] GetSiblingData()
-            {
-                if (_siblingHash != null)
-                {
-                    return _siblingHash.EncodeValue();
-                }
-
-                if (_metaHash != null)
-                {
-                    return _metaHash.EncodeValue();
-                }
-
-                return _metaData?.EncodeValue();
-            }
-        }
-
-        private class MetaData : CompositeTag
-        {
-            private readonly StringTag _clientId;
-            private readonly StringTag _machineId;
-
-            // Please do keep in mind that request time is in milliseconds!
-            private readonly IntegerTag _requestTime;
-            private readonly IntegerTag _sequenceNr;
-
-            public MetaData(ITlvTag tag) : base(tag)
-            {
-                if (Type != Constants.AggregationHashChain.MetaData.TagType)
-                {
-                    throw new TlvException("Invalid aggregation hash chain link metadata type(" + Type + ").");
-                }
-
-                int clientIdCount = 0;
-                int machineIdCount = 0;
-                int sequenceNrCount = 0;
-                int requestTimeCount = 0;
-
-                for (int i = 0; i < Count; i++)
-                {
-                    switch (this[i].Type)
-                    {
-                        case Constants.AggregationHashChain.MetaData.ClientIdTagType:
-                            _clientId = new StringTag(this[i]);
-                            clientIdCount++;
-                            break;
-                        case Constants.AggregationHashChain.MetaData.MachineIdTagType:
-                            _machineId = new StringTag(this[i]);
-                            machineIdCount++;
-                            break;
-                        case Constants.AggregationHashChain.MetaData.SequenceNumberTagType:
-                            _sequenceNr = new IntegerTag(this[i]);
-                            sequenceNrCount++;
-                            break;
-                        case Constants.AggregationHashChain.MetaData.RequestTimeTagType:
-                            _requestTime = new IntegerTag(this[i]);
-                            requestTimeCount++;
-                            break;
-                        default:
-                            VerifyUnknownTag(this[i]);
-                            break;
-                    }
-                }
-
-                if (clientIdCount != 1)
-                {
-                    throw new TlvException(
-                        "Only one client id must exist in aggregation hash chain link metadata.");
-                }
-
-                if (machineIdCount > 1)
-                {
-                    throw new TlvException(
-                        "Only one machine id is allowed in aggregation hash chain link metadata.");
-                }
-
-                if (sequenceNrCount > 1)
-                {
-                    throw new TlvException(
-                        "Only one sequence number is allowed in aggregation hash chain link metadata.");
-                }
-
-                if (requestTimeCount > 1)
-                {
-                    throw new TlvException(
-                        "Only one request time is allowed in aggregation hash chain link metadata.");
-                }
-            }
-
-            public string ClientId => _clientId.Value;
-        }
-
-        /// <summary>
-        ///     Aggregation hash chain chain index ordering.
-        /// </summary>
-        public class ChainIndexOrdering : IComparer<AggregationHashChain>
-        {
-            /// <summary>
-            ///     Compare aggregation hash chains to eachother.
-            /// </summary>
-            /// <param name="x">aggregation hash chain</param>
-            /// <param name="y">aggregation hash chain</param>
-            /// <returns>0 if equal, 1 if bigger, -1 if smaller</returns>
-            public int Compare(AggregationHashChain x, AggregationHashChain y)
-            {
-                for (int i = 0; i < x._chainIndex.Count; i++)
-                {
-                    if (i >= y._chainIndex.Count)
-                    {
-                        return -1;
-                    }
-
-                    if (x._chainIndex[i].Value != y._chainIndex[i].Value)
-                    {
-                        throw new KsiException("Chain index mismatch.");
-                    }
-                }
-
-                return x._chainIndex.Count == y._chainIndex.Count ? 0 : 1;
-            }
-        }
-<<<<<<< HEAD
-
-        /// <summary>
-        ///     Aggregation chain output result
-        /// </summary>
-        public class ChainResult
-        {
-            /// <summary>
-            ///     Create chain result from level and data hash.
-            /// </summary>
-            /// <param name="level">hash chain level</param>
-            /// <param name="hash">output hash</param>
-            public ChainResult(ulong level, DataHash hash)
-            {
-                Level = level;
-                Hash = hash;
-            }
-
-            /// <summary>
-            ///     Get aggregation chain output hash
-            /// </summary>
-            public DataHash Hash { get; }
-
-            /// <summary>
-            ///     Get aggregation chain output hash level
-            /// </summary>
-            public ulong Level { get; }
-        }
-=======
->>>>>>> e18a31b0
-    }
+﻿using System.Collections.Generic;
+using System.Text;
+using Guardtime.KSI.Exceptions;
+using Guardtime.KSI.Hashing;
+using Guardtime.KSI.Parser;
+using Guardtime.KSI.Utils;
+
+namespace Guardtime.KSI.Signature
+{
+    /// <summary>
+    ///     Aggregation hash chain TLV element.
+    /// </summary>
+    public sealed class AggregationHashChain : CompositeTag
+    {
+        private readonly IntegerTag _aggrAlgorithmId;
+
+        private readonly IntegerTag _aggregationTime;
+        private readonly List<Link> _chain = new List<Link>();
+        private readonly List<IntegerTag> _chainIndex = new List<IntegerTag>();
+        private readonly RawTag _inputData;
+        private readonly ImprintTag _inputHash;
+
+        /// <summary>
+        ///     Create new aggregation hash chain TLV element from TLV element.
+        /// </summary>
+        /// <param name="tag">TLV element</param>
+        /// <exception cref="TlvException">thrown when TLV parsing fails</exception>
+        public AggregationHashChain(ITlvTag tag) : base(tag)
+        {
+            if (Type != Constants.AggregationHashChain.TagType)
+            {
+                throw new TlvException("Invalid aggregation hash chain type(" + Type + ").");
+            }
+
+            int aggregationTimeCount = 0;
+            int inputDataCount = 0;
+            int inputHashCount = 0;
+            int aggrAlgorithmIdCount = 0;
+
+            for (int i = 0; i < Count; i++)
+            {
+                switch (this[i].Type)
+                {
+                    case Constants.AggregationHashChain.AggregationTimeTagType:
+                        _aggregationTime = new IntegerTag(this[i]);
+                        aggregationTimeCount++;
+                        break;
+                    case Constants.AggregationHashChain.ChainIndexTagType:
+                        IntegerTag chainIndexTag = new IntegerTag(this[i]);
+                        _chainIndex.Add(chainIndexTag);
+                        break;
+                    case Constants.AggregationHashChain.InputDataTagType:
+                        _inputData = new RawTag(this[i]);
+                        inputDataCount++;
+                        break;
+                    case Constants.AggregationHashChain.InputHashTagType:
+                        _inputHash = new ImprintTag(this[i]);
+                        inputHashCount++;
+                        break;
+                    case Constants.AggregationHashChain.AggregationAlgorithmIdTagType:
+                        _aggrAlgorithmId = new IntegerTag(this[i]);
+                        aggrAlgorithmIdCount++;
+                        break;
+                    case (uint)LinkDirection.Left:
+                    case (uint)LinkDirection.Right:
+                        Link linkTag = new Link(this[i], (LinkDirection)this[i].Type);
+                        _chain.Add(linkTag);
+                        break;
+                    default:
+                        VerifyUnknownTag(this[i]);
+                        break;
+                }
+            }
+
+            if (aggregationTimeCount != 1)
+            {
+                throw new TlvException("Only one aggregation time must exist in aggregation hash chain.");
+            }
+
+            if (_chainIndex.Count == 0)
+            {
+                throw new TlvException("Chain index is missing in aggregation hash chain.");
+            }
+
+            if (inputDataCount > 1)
+            {
+                throw new TlvException("Only one input data value is allowed in aggregation hash chain.");
+            }
+
+            if (inputHashCount != 1)
+            {
+                throw new TlvException("Only one input hash must exist in aggregation hash chain.");
+            }
+
+            if (aggrAlgorithmIdCount != 1)
+            {
+                throw new TlvException("Only one algorithm must exist in aggregation hash chain.");
+            }
+
+            if (_chain.Count == 0)
+            {
+                throw new TlvException("Links are missing in aggregation hash chain.");
+            }
+        }
+
+        /// <summary>
+        ///     Get hash chain input hash.
+        /// </summary>
+        public DataHash InputHash => _inputHash.Value;
+
+        /// <summary>
+        ///     Get aggregation time.
+        /// </summary>
+        public ulong AggregationTime => _aggregationTime.Value;
+
+        /// <summary>
+        ///     Get input data bytes if input data exists otherwise null.
+        /// </summary>
+        /// <returns>input data bytes</returns>
+        public byte[] GetInputData()
+        {
+            return _inputData?.Value;
+        }
+
+
+        /// <summary>
+        ///     Get output hash.
+        /// </summary>
+        /// <param name="result">last hashing result</param>
+        /// <returns>output hash chain result</returns>
+        /// <exception cref="KsiException">thrown when chain result is null</exception>
+        public AggregationHashChainResult GetOutputHash(AggregationHashChainResult result)
+        {
+            if (result == null)
+            {
+                throw new KsiException("Invalid aggregation chain result: null.");
+            }
+
+            DataHash lastHash = result.Hash;
+            ulong level = result.Level;
+            for (int i = 0; i < _chain.Count; i++)
+            {
+                Link link = _chain[i];
+                level += link.LevelCorrection + 1;
+
+                if (link.Direction == LinkDirection.Left)
+                {
+                    lastHash = HashTogether(lastHash.Imprint, link.GetSiblingData(), level);
+                }
+                if (link.Direction == LinkDirection.Right)
+                {
+                    lastHash = HashTogether(link.GetSiblingData(), lastHash.Imprint, level);
+                }
+            }
+
+            return new AggregationHashChainResult(level, lastHash);
+        }
+
+        /// <summary>
+        ///     Hash two hashes together.
+        /// </summary>
+        /// <param name="hashA">first hash</param>
+        /// <param name="hashB">second hash</param>
+        /// <param name="level">hash chain level</param>
+        /// <returns>resulting hash</returns>
+        private DataHash HashTogether(byte[] hashA, byte[] hashB, ulong level)
+        {
+            DataHasher hasher = new DataHasher(HashAlgorithm.GetById((byte)_aggrAlgorithmId.Value));
+            hasher.AddData(hashA);
+            hasher.AddData(hashB);
+            hasher.AddData(Util.EncodeUnsignedLong(level));
+            return hasher.GetHash();
+        }
+
+        /// <summary>
+        ///     Aggregation hash chain link.
+        /// </summary>
+        private class Link : CompositeTag
+        {
+            private readonly IntegerTag _levelCorrection;
+
+            // the client ID extracted from metaHash
+            private readonly MetaData _metaData;
+            private readonly ImprintTag _metaHash;
+            private readonly ImprintTag _siblingHash;
+
+
+            public Link(ITlvTag tag, LinkDirection direction) : base(tag)
+            {
+                int levelCorrectionCount = 0;
+                int siblingHashCount = 0;
+                int metaHashCount = 0;
+                int metaDataCount = 0;
+
+                for (int i = 0; i < Count; i++)
+                {
+                    switch (this[i].Type)
+                    {
+                        case Constants.AggregationHashChain.Link.LevelCorrectionTagType:
+                            _levelCorrection = new IntegerTag(this[i]);
+                            levelCorrectionCount++;
+                            break;
+                        case Constants.AggregationHashChain.Link.SiblingHashTagType:
+                            _siblingHash = new ImprintTag(this[i]);
+                            siblingHashCount++;
+                            break;
+                        case Constants.AggregationHashChain.Link.MetaHashTagType:
+                            _metaHash = new ImprintTag(this[i]);
+                            metaHashCount++;
+                            break;
+                        case Constants.AggregationHashChain.MetaData.TagType:
+                            _metaData = new MetaData(this[i]);
+                            metaDataCount++;
+                            break;
+                        default:
+                            VerifyUnknownTag(this[i]);
+                            break;
+                    }
+                }
+
+                if (levelCorrectionCount > 1)
+                {
+                    throw new TlvException(
+                        "Only one levelcorrection value is allowed in aggregation hash chain link.");
+                }
+
+                if (!Util.IsOneValueEqualTo(1, siblingHashCount, metaHashCount, metaDataCount))
+                {
+                    throw new TlvException(
+                        "Only one of three from siblinghash, metahash or metadata must exist in aggregation hash chain link.");
+                }
+
+                Direction = direction;
+                Idendity = CalculateIdendity();
+            }
+
+            /// <summary>
+            ///     Get link idendity.
+            /// </summary>
+            public string Idendity { get; }
+
+            /// <summary>
+            ///     Get level correction
+            /// </summary>
+            public ulong LevelCorrection => _levelCorrection?.Value ?? 0UL;
+
+            /// <summary>
+            ///     Get direction
+            /// </summary>
+            public LinkDirection Direction { get; }
+
+            private string CalculateIdendity()
+            {
+                if (_metaHash != null)
+                {
+                    return CalculateIdendityFromMetaHash();
+                }
+
+                return _metaData != null ? _metaData.ClientId : "";
+            }
+
+            private string CalculateIdendityFromMetaHash()
+            {
+                byte[] bytes = _metaHash.Value.Imprint;
+
+
+                if (bytes.Length < 3)
+                {
+                    // TODO: Log exception
+                    return "";
+                }
+
+                int length = bytes[1] << 8 + bytes[2];
+                return Encoding.UTF8.GetString(bytes, 3, length);
+            }
+
+            /// <summary>
+            ///     Get data byte array
+            /// </summary>
+            public byte[] GetSiblingData()
+            {
+                if (_siblingHash != null)
+                {
+                    return _siblingHash.EncodeValue();
+                }
+
+                if (_metaHash != null)
+                {
+                    return _metaHash.EncodeValue();
+                }
+
+                return _metaData?.EncodeValue();
+            }
+        }
+
+        private class MetaData : CompositeTag
+        {
+            private readonly StringTag _clientId;
+            private readonly StringTag _machineId;
+
+            // Please do keep in mind that request time is in milliseconds!
+            private readonly IntegerTag _requestTime;
+            private readonly IntegerTag _sequenceNr;
+
+            public MetaData(ITlvTag tag) : base(tag)
+            {
+                if (Type != Constants.AggregationHashChain.MetaData.TagType)
+                {
+                    throw new TlvException("Invalid aggregation hash chain link metadata type(" + Type + ").");
+                }
+
+                int clientIdCount = 0;
+                int machineIdCount = 0;
+                int sequenceNrCount = 0;
+                int requestTimeCount = 0;
+
+                for (int i = 0; i < Count; i++)
+                {
+                    switch (this[i].Type)
+                    {
+                        case Constants.AggregationHashChain.MetaData.ClientIdTagType:
+                            _clientId = new StringTag(this[i]);
+                            clientIdCount++;
+                            break;
+                        case Constants.AggregationHashChain.MetaData.MachineIdTagType:
+                            _machineId = new StringTag(this[i]);
+                            machineIdCount++;
+                            break;
+                        case Constants.AggregationHashChain.MetaData.SequenceNumberTagType:
+                            _sequenceNr = new IntegerTag(this[i]);
+                            sequenceNrCount++;
+                            break;
+                        case Constants.AggregationHashChain.MetaData.RequestTimeTagType:
+                            _requestTime = new IntegerTag(this[i]);
+                            requestTimeCount++;
+                            break;
+                        default:
+                            VerifyUnknownTag(this[i]);
+                            break;
+                    }
+                }
+
+                if (clientIdCount != 1)
+                {
+                    throw new TlvException(
+                        "Only one client id must exist in aggregation hash chain link metadata.");
+                }
+
+                if (machineIdCount > 1)
+                {
+                    throw new TlvException(
+                        "Only one machine id is allowed in aggregation hash chain link metadata.");
+                }
+
+                if (sequenceNrCount > 1)
+                {
+                    throw new TlvException(
+                        "Only one sequence number is allowed in aggregation hash chain link metadata.");
+                }
+
+                if (requestTimeCount > 1)
+                {
+                    throw new TlvException(
+                        "Only one request time is allowed in aggregation hash chain link metadata.");
+                }
+            }
+
+            public string ClientId => _clientId.Value;
+        }
+
+        /// <summary>
+        ///     Aggregation hash chain chain index ordering.
+        /// </summary>
+        public class ChainIndexOrdering : IComparer<AggregationHashChain>
+        {
+            /// <summary>
+            ///     Compare aggregation hash chains to eachother.
+            /// </summary>
+            /// <param name="x">aggregation hash chain</param>
+            /// <param name="y">aggregation hash chain</param>
+            /// <returns>0 if equal, 1 if bigger, -1 if smaller</returns>
+            public int Compare(AggregationHashChain x, AggregationHashChain y)
+            {
+                for (int i = 0; i < x._chainIndex.Count; i++)
+                {
+                    if (i >= y._chainIndex.Count)
+                    {
+                        return -1;
+                    }
+
+                    if (x._chainIndex[i].Value != y._chainIndex[i].Value)
+                    {
+                        throw new KsiException("Chain index mismatch.");
+                    }
+                }
+
+                return x._chainIndex.Count == y._chainIndex.Count ? 0 : 1;
+            }
+        }
+    }
 }