--- conflicted
+++ resolved
@@ -1,238 +1,235 @@
-﻿<?xml version="1.0" encoding="utf-8"?>
-<Project ToolsVersion="12.0" DefaultTargets="Build" xmlns="http://schemas.microsoft.com/developer/msbuild/2003">
-  <Import Project="$(MSBuildExtensionsPath)\$(MSBuildToolsVersion)\Microsoft.Common.props" Condition="Exists('$(MSBuildExtensionsPath)\$(MSBuildToolsVersion)\Microsoft.Common.props')" />
-  <PropertyGroup>
-    <Configuration Condition=" '$(Configuration)' == '' ">Debug</Configuration>
-    <Platform Condition=" '$(Platform)' == '' ">x86</Platform>
-    <ProjectGuid>{F38B227F-DB4E-4C5A-8C1D-A543C82D2311}</ProjectGuid>
-    <OutputType>Library</OutputType>
-    <AppDesignerFolder>Properties</AppDesignerFolder>
-    <RootNamespace>Guardtime.KSI</RootNamespace>
-    <AssemblyName>ksi-net-api</AssemblyName>
-    <TargetFrameworkVersion>v2.0</TargetFrameworkVersion>
-    <FileAlignment>512</FileAlignment>
-    <TargetFrameworkProfile />
-  </PropertyGroup>
-  <PropertyGroup Condition="'$(Configuration)|$(Platform)' == 'Debug|x64'">
-    <DebugSymbols>true</DebugSymbols>
-    <OutputPath>bin\x64\Debug\</OutputPath>
-    <DefineConstants>DEBUG;TRACE</DefineConstants>
-    <DebugType>full</DebugType>
-    <PlatformTarget>x64</PlatformTarget>
-    <ErrorReport>prompt</ErrorReport>
-    <CodeAnalysisRuleSet>MinimumRecommendedRules.ruleset</CodeAnalysisRuleSet>
-  </PropertyGroup>
-  <PropertyGroup Condition="'$(Configuration)|$(Platform)' == 'Release|x64'">
-    <OutputPath>bin\x64\Release\</OutputPath>
-    <DefineConstants>TRACE</DefineConstants>
-    <Optimize>true</Optimize>
-    <DebugType>pdbonly</DebugType>
-    <PlatformTarget>x64</PlatformTarget>
-    <ErrorReport>prompt</ErrorReport>
-    <CodeAnalysisRuleSet>MinimumRecommendedRules.ruleset</CodeAnalysisRuleSet>
-  </PropertyGroup>
-  <PropertyGroup Condition="'$(Configuration)|$(Platform)' == 'Debug|x86'">
-    <DebugSymbols>true</DebugSymbols>
-    <OutputPath>bin\x86\Debug\</OutputPath>
-    <DefineConstants>DEBUG;TRACE</DefineConstants>
-    <DebugType>full</DebugType>
-    <PlatformTarget>x86</PlatformTarget>
-    <ErrorReport>prompt</ErrorReport>
-    <CodeAnalysisRuleSet>MinimumRecommendedRules.ruleset</CodeAnalysisRuleSet>
-    <DocumentationFile>bin\x86\Debug\ksi-net-api.XML</DocumentationFile>
-    <LangVersion>ISO-2</LangVersion>
-  </PropertyGroup>
-  <PropertyGroup Condition="'$(Configuration)|$(Platform)' == 'Release|x86'">
-    <OutputPath>bin\x86\Release\</OutputPath>
-    <DefineConstants>TRACE</DefineConstants>
-    <Optimize>true</Optimize>
-    <DebugType>pdbonly</DebugType>
-    <PlatformTarget>x86</PlatformTarget>
-    <ErrorReport>prompt</ErrorReport>
-    <CodeAnalysisRuleSet>MinimumRecommendedRules.ruleset</CodeAnalysisRuleSet>
-  </PropertyGroup>
-  <PropertyGroup Condition="'$(Configuration)|$(Platform)' == 'Debug|AnyCPU'">
-    <DebugSymbols>true</DebugSymbols>
-    <OutputPath>bin\Debug\</OutputPath>
-    <DefineConstants>DEBUG;TRACE</DefineConstants>
-    <DebugType>full</DebugType>
-    <PlatformTarget>AnyCPU</PlatformTarget>
-    <ErrorReport>prompt</ErrorReport>
-    <CodeAnalysisRuleSet>MinimumRecommendedRules.ruleset</CodeAnalysisRuleSet>
-    <DocumentationFile>bin\Debug\ksi-net-api.XML</DocumentationFile>
-<<<<<<< HEAD
-=======
-    <WarningLevel>4</WarningLevel>
->>>>>>> 5e8ff21e
-  </PropertyGroup>
-  <PropertyGroup Condition="'$(Configuration)|$(Platform)' == 'Release|AnyCPU'">
-    <OutputPath>bin\Release\</OutputPath>
-    <DefineConstants>TRACE</DefineConstants>
-    <Optimize>true</Optimize>
-    <DebugType>pdbonly</DebugType>
-    <PlatformTarget>AnyCPU</PlatformTarget>
-    <ErrorReport>prompt</ErrorReport>
-    <CodeAnalysisRuleSet>MinimumRecommendedRules.ruleset</CodeAnalysisRuleSet>
-  </PropertyGroup>
-  <ItemGroup>
-    <Reference Include="NLog, Version=2.1.0.0, Culture=neutral, PublicKeyToken=5120e14c03d0593c, processorArchitecture=MSIL">
-      <HintPath>..\packages\NLog.2.1.0\lib\net20\NLog.dll</HintPath>
-      <Private>True</Private>
-    </Reference>
-    <Reference Include="System" />
-  </ItemGroup>
-  <ItemGroup>
-    <Compile Include="Constants.cs" />
-    <Compile Include="Crypto\CryptoSignatureVerificationData.cs" />
-    <Compile Include="Crypto\CryptoSignatureVerifierFactory.cs" />
-    <Compile Include="Crypto\ICertificateSubjectRdnSelector.cs" />
-    <Compile Include="Crypto\ICryptoSignatureVerifier.cs" />
-    <Compile Include="Crypto\CertificateSubjectRdn.cs" />
-    <Compile Include="Exceptions\HashingException.cs" />
-    <Compile Include="Exceptions\KsiException.cs" />
-    <Compile Include="Exceptions\KsiServiceException.cs" />
-    <Compile Include="Exceptions\KsiServiceProtocolException.cs" />
-    <Compile Include="Exceptions\KsiVerificationException.cs" />
-    <Compile Include="Exceptions\PkiVerificationErrorException.cs" />
-    <Compile Include="Exceptions\PkiVerificationException.cs" />
-    <Compile Include="Exceptions\PkiVerificationFailedException.cs" />
-    <Compile Include="Exceptions\PublicationsFileException.cs" />
-    <Compile Include="Exceptions\TlvException.cs" />
-    <Compile Include="Hashing\DataHash.cs" />
-    <Compile Include="Hashing\HashAlgorithm.Constants.cs" />
-    <Compile Include="Hashing\HashAlgorithm.cs" />
-    <Compile Include="Hashing\IDataHasher.cs" />
-    <Compile Include="Hashing\IHmacHasher.cs" />
-    <Compile Include="Ksi.cs" />
-    <Compile Include="Parser\ImprintTag.cs" />
-    <Compile Include="Parser\IntegerTag.cs" />
-    <Compile Include="Parser\RawTag.cs" />
-    <Compile Include="Parser\StringTag.cs" />
-    <Compile Include="Parser\CompositeTag.cs" />
-    <Compile Include="Parser\ITlvTag.cs" />
-    <Compile Include="Parser\TlvTag.cs" />
-    <Compile Include="Parser\TlvReader.cs" />
-    <Compile Include="Parser\TlvWriter.cs" />
-    <Compile Include="Properties\AssemblyInfo.cs" />
-    <Compile Include="Properties\Settings.Designer.cs">
-      <AutoGen>True</AutoGen>
-      <DesignTimeSharedInput>True</DesignTimeSharedInput>
-      <DependentUpon>Settings.settings</DependentUpon>
-    </Compile>
-    <Compile Include="Publication\CertificateRecord.cs" />
-    <Compile Include="Publication\IPublicationsFile.cs" />
-    <Compile Include="Publication\PublicationsFileFactory.cs" />
-    <Compile Include="Publication\PublicationsFileHeader.cs" />
-    <Compile Include="Publication\PublicationsFile.cs" />
-    <Compile Include="Publication\PublicationData.cs" />
-    <Compile Include="Utils\Base16.cs" />
-    <Compile Include="Utils\Base32.cs" />
-    <Compile Include="Utils\BaseX.cs" />
-    <Compile Include="Utils\Crc32.cs" />
-    <Compile Include="Utils\Util.cs" />
-    <Content Include="NLog.config">
-      <CopyToOutputDirectory>Always</CopyToOutputDirectory>
-    </Content>
-    <None Include="NLog.xsd">
-      <SubType>Designer</SubType>
-    </None>
-    <None Include="packages.config" />
-    <None Include="README" />
-    <Compile Include="Service\ErrorPayload.cs" />
-    <Compile Include="Service\ExtendRequestPayload.cs" />
-    <Compile Include="Service\ExtendErrorPayload.cs" />
-    <Compile Include="Service\AggregationErrorPayload.cs" />
-    <Compile Include="Service\AggregationResponsePayload.cs" />
-    <Compile Include="Service\AggregationRequestPayload.cs" />
-    <Compile Include="Service\AggregationPdu.cs" />
-    <Compile Include="Service\ExtendPdu.cs" />
-    <Compile Include="Service\ExtendResponsePayload.cs" />
-    <Compile Include="Service\HttpKsiServiceProtocol.cs" />
-    <Compile Include="Service\IKsiService.cs" />
-    <Compile Include="Service\IKsiPublicationsFileServiceProtocol.cs" />
-    <Compile Include="Service\IKsiSigningServiceProtocol.cs" />
-    <Compile Include="Service\IKsiExtendingServiceProtocol.cs" />
-    <Compile Include="Service\IKsiServiceSettings.cs" />
-    <Compile Include="Service\KsiPduPayload.cs" />
-    <Compile Include="Service\KsiPdu.cs" />
-    <Compile Include="Service\KsiService.cs" />
-    <Compile Include="Service\KsiPduHeader.cs" />
-    <Compile Include="Service\ServiceCredentials.cs" />
-    <Compile Include="Signature\AggregationAuthenticationRecord.cs" />
-    <Compile Include="Signature\AggregationHashChain.cs" />
-    <Compile Include="Signature\AggregationHashChainResult.cs" />
-    <Compile Include="Signature\CalendarAuthenticationRecord.cs" />
-    <Compile Include="Signature\CalendarHashChain.cs" />
-    <Compile Include="KsiProvider.cs" />
-    <Compile Include="ICryptoProvider.cs" />
-    <Compile Include="Signature\IKsiSignature.cs" />
-    <Compile Include="Signature\KsiSignature.cs" />
-    <Compile Include="Signature\KsiSignatureFactory.cs" />
-    <Compile Include="Signature\LinkDirection.cs" />
-    <Compile Include="Publication\PublicationRecord.cs" />
-    <Compile Include="Signature\Rfc3161Record.cs" />
-    <Compile Include="Signature\SignatureData.cs" />
-    <Compile Include="Signature\Verification\Policy\CalendarBasedVerificationPolicy.cs" />
-    <Compile Include="Signature\Verification\Policy\PublicationBasedVerificationPolicy.cs" />
-    <Compile Include="Signature\Verification\Policy\KeyBasedVerificationPolicy.cs" />
-    <Compile Include="Signature\Verification\Policy\PublicationsFileVerificationPolicy.cs" />
-    <Compile Include="Signature\Verification\Policy\UserProvidedPublicationBasedVerificationPolicy.cs" />
-    <Compile Include="Signature\Verification\Policy\VerificationPolicy.cs" />
-    <Compile Include="Signature\Verification\Rule\CalendarAuthenticationRecordAggregationTimeRule.cs" />
-    <Compile Include="Signature\Verification\Rule\ExtendedSignatureAggregationChainRightLinksMatchesRule.cs" />
-    <Compile Include="Signature\Verification\Rule\ExtendedSignatureCalendarChainAggregationTimeRule.cs" />
-    <Compile Include="Signature\Verification\Rule\ExtendedSignatureCalendarChainRootHashRule.cs" />
-    <Compile Include="Signature\Verification\Rule\ExtendedSignatureCalendarChainInputHashRule.cs" />
-    <Compile Include="Signature\Verification\Rule\CalendarAuthenticationRecordAggregationHashRule.cs" />
-    <Compile Include="Signature\Verification\Rule\SignaturePublicationRecordExistenceRule.cs" />
-    <Compile Include="Signature\Verification\Rule\VerificationRule.cs" />
-    <Compile Include="Signature\Verification\Rule\CalendarAuthenticationRecordExistenceRule.cs" />
-    <Compile Include="Signature\Verification\Rule\CalendarAuthenticationRecordSignatureVerificationRule.cs" />
-    <Compile Include="Signature\Verification\Rule\CertificateExistenceRule.cs" />
-    <Compile Include="Signature\Verification\Rule\CalendarHashChainExistenceRule.cs" />
-    <Compile Include="Signature\Verification\Rule\UserProvidedPublicationVerificationRule.cs" />
-    <Compile Include="Signature\Verification\Rule\ExtendingPermittedVerificationRule.cs" />
-    <Compile Include="Signature\Verification\Rule\PublicationsFileContainsSignaturePublicationRule.cs" />
-    <Compile Include="Signature\Verification\Rule\PublicationsFileExtendedSignatureInputHashRule.cs" />
-    <Compile Include="Signature\Verification\Rule\PublicationsFilePublicationHashMatchesExtenderResponseRule.cs" />
-    <Compile Include="Signature\Verification\Rule\UserProvidedPublicationHashMatchesExtendedResponseRule.cs" />
-    <Compile Include="Signature\Verification\Rule\UserProvidedPublicationExtendedSignatureInputHashRule.cs" />
-    <Compile Include="Signature\Verification\Rule\PublicationsFilePublicationTimeMatchesExtenderResponseRule.cs" />
-    <Compile Include="Signature\Verification\Rule\UserProvidedPublicationExistenceRule.cs" />
-    <Compile Include="Signature\Verification\Rule\UserProvidedPublicationTimeMatchesExtendedResponseRule.cs" />
-    <Compile Include="Signature\Verification\Rule\UserProvidedPublicationCreationTimeVerificationRule.cs" />
-    <Compile Include="Signature\Verification\Rule\SignaturePublicationRecordPublicationHashRule.cs" />
-    <Compile Include="Signature\Verification\Rule\SignaturePublicationRecordPublicationTimeRule.cs" />
-    <Compile Include="Signature\Verification\Rule\AggregationHashChainTimeConsistencyRule.cs" />
-    <Compile Include="Signature\Verification\Rule\CalendarHashChainRegistrationTimeRule.cs" />
-    <Compile Include="Signature\Verification\Rule\CalendarHashChainAggregationTimeRule.cs" />
-    <Compile Include="Signature\Verification\Rule\CalendarHashChainInputHashVerificationRule.cs" />
-    <Compile Include="Signature\Verification\Policy\InternalVerificationPolicy.cs" />
-    <Compile Include="Signature\Verification\Rule\AggregationHashChainConsistencyRule.cs" />
-    <Compile Include="Signature\Verification\Rule\AggregationChainInputHashVerificationRule.cs" />
-    <Compile Include="Signature\Verification\IVerificationContext.cs" />
-    <Compile Include="Signature\Verification\VerificationContext.cs" />
-    <Compile Include="Signature\Verification\VerificationError.cs" />
-    <Compile Include="Signature\Verification\VerificationResult.cs" />
-    <Compile Include="Signature\Verification\VerificationResultCode.cs" />
-    <Compile Include="Trust\IKsiTrustProvider.cs" />
-    <Compile Include="Trust\IPkiTrustProvider.cs" />
-    <Compile Include="Trust\PkiTrustStoreProvider.cs" />
-  </ItemGroup>
-  <ItemGroup>
-    <None Include="app.config" />
-    <None Include="Properties\Settings.settings">
-      <Generator>SettingsSingleFileGenerator</Generator>
-      <LastGenOutput>Settings.Designer.cs</LastGenOutput>
-    </None>
-  </ItemGroup>
-  <ItemGroup />
-  <Import Project="$(MSBuildToolsPath)\Microsoft.CSharp.targets" />
-  <!-- To modify your build process, add your task inside one of the targets below and uncomment it. 
-       Other similar extension points exist, see Microsoft.Common.targets.
-  <Target Name="BeforeBuild">
-  </Target>
-  <Target Name="AfterBuild">
-  </Target>
-  -->
+﻿<?xml version="1.0" encoding="utf-8"?>
+<Project ToolsVersion="12.0" DefaultTargets="Build" xmlns="http://schemas.microsoft.com/developer/msbuild/2003">
+  <Import Project="$(MSBuildExtensionsPath)\$(MSBuildToolsVersion)\Microsoft.Common.props" Condition="Exists('$(MSBuildExtensionsPath)\$(MSBuildToolsVersion)\Microsoft.Common.props')" />
+  <PropertyGroup>
+    <Configuration Condition=" '$(Configuration)' == '' ">Debug</Configuration>
+    <Platform Condition=" '$(Platform)' == '' ">x86</Platform>
+    <ProjectGuid>{F38B227F-DB4E-4C5A-8C1D-A543C82D2311}</ProjectGuid>
+    <OutputType>Library</OutputType>
+    <AppDesignerFolder>Properties</AppDesignerFolder>
+    <RootNamespace>Guardtime.KSI</RootNamespace>
+    <AssemblyName>ksi-net-api</AssemblyName>
+    <TargetFrameworkVersion>v2.0</TargetFrameworkVersion>
+    <FileAlignment>512</FileAlignment>
+    <TargetFrameworkProfile />
+  </PropertyGroup>
+  <PropertyGroup Condition="'$(Configuration)|$(Platform)' == 'Debug|x64'">
+    <DebugSymbols>true</DebugSymbols>
+    <OutputPath>bin\x64\Debug\</OutputPath>
+    <DefineConstants>DEBUG;TRACE</DefineConstants>
+    <DebugType>full</DebugType>
+    <PlatformTarget>x64</PlatformTarget>
+    <ErrorReport>prompt</ErrorReport>
+    <CodeAnalysisRuleSet>MinimumRecommendedRules.ruleset</CodeAnalysisRuleSet>
+  </PropertyGroup>
+  <PropertyGroup Condition="'$(Configuration)|$(Platform)' == 'Release|x64'">
+    <OutputPath>bin\x64\Release\</OutputPath>
+    <DefineConstants>TRACE</DefineConstants>
+    <Optimize>true</Optimize>
+    <DebugType>pdbonly</DebugType>
+    <PlatformTarget>x64</PlatformTarget>
+    <ErrorReport>prompt</ErrorReport>
+    <CodeAnalysisRuleSet>MinimumRecommendedRules.ruleset</CodeAnalysisRuleSet>
+  </PropertyGroup>
+  <PropertyGroup Condition="'$(Configuration)|$(Platform)' == 'Debug|x86'">
+    <DebugSymbols>true</DebugSymbols>
+    <OutputPath>bin\x86\Debug\</OutputPath>
+    <DefineConstants>DEBUG;TRACE</DefineConstants>
+    <DebugType>full</DebugType>
+    <PlatformTarget>x86</PlatformTarget>
+    <ErrorReport>prompt</ErrorReport>
+    <CodeAnalysisRuleSet>MinimumRecommendedRules.ruleset</CodeAnalysisRuleSet>
+    <DocumentationFile>bin\x86\Debug\ksi-net-api.XML</DocumentationFile>
+    <LangVersion>ISO-2</LangVersion>
+  </PropertyGroup>
+  <PropertyGroup Condition="'$(Configuration)|$(Platform)' == 'Release|x86'">
+    <OutputPath>bin\x86\Release\</OutputPath>
+    <DefineConstants>TRACE</DefineConstants>
+    <Optimize>true</Optimize>
+    <DebugType>pdbonly</DebugType>
+    <PlatformTarget>x86</PlatformTarget>
+    <ErrorReport>prompt</ErrorReport>
+    <CodeAnalysisRuleSet>MinimumRecommendedRules.ruleset</CodeAnalysisRuleSet>
+  </PropertyGroup>
+  <PropertyGroup Condition="'$(Configuration)|$(Platform)' == 'Debug|AnyCPU'">
+    <DebugSymbols>true</DebugSymbols>
+    <OutputPath>bin\Debug\</OutputPath>
+    <DefineConstants>DEBUG;TRACE</DefineConstants>
+    <DebugType>full</DebugType>
+    <PlatformTarget>AnyCPU</PlatformTarget>
+    <ErrorReport>prompt</ErrorReport>
+    <CodeAnalysisRuleSet>MinimumRecommendedRules.ruleset</CodeAnalysisRuleSet>
+    <DocumentationFile>bin\Debug\ksi-net-api.XML</DocumentationFile>
+    <WarningLevel>4</WarningLevel>
+  </PropertyGroup>
+  <PropertyGroup Condition="'$(Configuration)|$(Platform)' == 'Release|AnyCPU'">
+    <OutputPath>bin\Release\</OutputPath>
+    <DefineConstants>TRACE</DefineConstants>
+    <Optimize>true</Optimize>
+    <DebugType>pdbonly</DebugType>
+    <PlatformTarget>AnyCPU</PlatformTarget>
+    <ErrorReport>prompt</ErrorReport>
+    <CodeAnalysisRuleSet>MinimumRecommendedRules.ruleset</CodeAnalysisRuleSet>
+  </PropertyGroup>
+  <ItemGroup>
+    <Reference Include="NLog, Version=2.1.0.0, Culture=neutral, PublicKeyToken=5120e14c03d0593c, processorArchitecture=MSIL">
+      <HintPath>..\packages\NLog.2.1.0\lib\net20\NLog.dll</HintPath>
+      <Private>True</Private>
+    </Reference>
+    <Reference Include="System" />
+  </ItemGroup>
+  <ItemGroup>
+    <Compile Include="Constants.cs" />
+    <Compile Include="Crypto\CryptoSignatureVerificationData.cs" />
+    <Compile Include="Crypto\CryptoSignatureVerifierFactory.cs" />
+    <Compile Include="Crypto\ICertificateSubjectRdnSelector.cs" />
+    <Compile Include="Crypto\ICryptoSignatureVerifier.cs" />
+    <Compile Include="Crypto\CertificateSubjectRdn.cs" />
+    <Compile Include="Exceptions\HashingException.cs" />
+    <Compile Include="Exceptions\KsiException.cs" />
+    <Compile Include="Exceptions\KsiServiceException.cs" />
+    <Compile Include="Exceptions\KsiServiceProtocolException.cs" />
+    <Compile Include="Exceptions\KsiVerificationException.cs" />
+    <Compile Include="Exceptions\PkiVerificationErrorException.cs" />
+    <Compile Include="Exceptions\PkiVerificationException.cs" />
+    <Compile Include="Exceptions\PkiVerificationFailedException.cs" />
+    <Compile Include="Exceptions\PublicationsFileException.cs" />
+    <Compile Include="Exceptions\TlvException.cs" />
+    <Compile Include="Hashing\DataHash.cs" />
+    <Compile Include="Hashing\HashAlgorithm.Constants.cs" />
+    <Compile Include="Hashing\HashAlgorithm.cs" />
+    <Compile Include="Hashing\IDataHasher.cs" />
+    <Compile Include="Hashing\IHmacHasher.cs" />
+    <Compile Include="Ksi.cs" />
+    <Compile Include="Parser\ImprintTag.cs" />
+    <Compile Include="Parser\IntegerTag.cs" />
+    <Compile Include="Parser\RawTag.cs" />
+    <Compile Include="Parser\StringTag.cs" />
+    <Compile Include="Parser\CompositeTag.cs" />
+    <Compile Include="Parser\ITlvTag.cs" />
+    <Compile Include="Parser\TlvTag.cs" />
+    <Compile Include="Parser\TlvReader.cs" />
+    <Compile Include="Parser\TlvWriter.cs" />
+    <Compile Include="Properties\AssemblyInfo.cs" />
+    <Compile Include="Properties\Settings.Designer.cs">
+      <AutoGen>True</AutoGen>
+      <DesignTimeSharedInput>True</DesignTimeSharedInput>
+      <DependentUpon>Settings.settings</DependentUpon>
+    </Compile>
+    <Compile Include="Publication\CertificateRecord.cs" />
+    <Compile Include="Publication\IPublicationsFile.cs" />
+    <Compile Include="Publication\PublicationsFileFactory.cs" />
+    <Compile Include="Publication\PublicationsFileHeader.cs" />
+    <Compile Include="Publication\PublicationsFile.cs" />
+    <Compile Include="Publication\PublicationData.cs" />
+    <Compile Include="Utils\Base16.cs" />
+    <Compile Include="Utils\Base32.cs" />
+    <Compile Include="Utils\BaseX.cs" />
+    <Compile Include="Utils\Crc32.cs" />
+    <Compile Include="Utils\Util.cs" />
+    <Content Include="NLog.config">
+      <CopyToOutputDirectory>Always</CopyToOutputDirectory>
+    </Content>
+    <None Include="NLog.xsd">
+      <SubType>Designer</SubType>
+    </None>
+    <None Include="packages.config" />
+    <None Include="README" />
+    <Compile Include="Service\ErrorPayload.cs" />
+    <Compile Include="Service\ExtendRequestPayload.cs" />
+    <Compile Include="Service\ExtendErrorPayload.cs" />
+    <Compile Include="Service\AggregationErrorPayload.cs" />
+    <Compile Include="Service\AggregationResponsePayload.cs" />
+    <Compile Include="Service\AggregationRequestPayload.cs" />
+    <Compile Include="Service\AggregationPdu.cs" />
+    <Compile Include="Service\ExtendPdu.cs" />
+    <Compile Include="Service\ExtendResponsePayload.cs" />
+    <Compile Include="Service\HttpKsiServiceProtocol.cs" />
+    <Compile Include="Service\IKsiService.cs" />
+    <Compile Include="Service\IKsiPublicationsFileServiceProtocol.cs" />
+    <Compile Include="Service\IKsiSigningServiceProtocol.cs" />
+    <Compile Include="Service\IKsiExtendingServiceProtocol.cs" />
+    <Compile Include="Service\IKsiServiceSettings.cs" />
+    <Compile Include="Service\KsiPduPayload.cs" />
+    <Compile Include="Service\KsiPdu.cs" />
+    <Compile Include="Service\KsiService.cs" />
+    <Compile Include="Service\KsiPduHeader.cs" />
+    <Compile Include="Service\ServiceCredentials.cs" />
+    <Compile Include="Signature\AggregationAuthenticationRecord.cs" />
+    <Compile Include="Signature\AggregationHashChain.cs" />
+    <Compile Include="Signature\AggregationHashChainResult.cs" />
+    <Compile Include="Signature\CalendarAuthenticationRecord.cs" />
+    <Compile Include="Signature\CalendarHashChain.cs" />
+    <Compile Include="KsiProvider.cs" />
+    <Compile Include="ICryptoProvider.cs" />
+    <Compile Include="Signature\IKsiSignature.cs" />
+    <Compile Include="Signature\KsiSignature.cs" />
+    <Compile Include="Signature\KsiSignatureFactory.cs" />
+    <Compile Include="Signature\LinkDirection.cs" />
+    <Compile Include="Publication\PublicationRecord.cs" />
+    <Compile Include="Signature\Rfc3161Record.cs" />
+    <Compile Include="Signature\SignatureData.cs" />
+    <Compile Include="Signature\Verification\Policy\CalendarBasedVerificationPolicy.cs" />
+    <Compile Include="Signature\Verification\Policy\PublicationBasedVerificationPolicy.cs" />
+    <Compile Include="Signature\Verification\Policy\KeyBasedVerificationPolicy.cs" />
+    <Compile Include="Signature\Verification\Policy\PublicationsFileVerificationPolicy.cs" />
+    <Compile Include="Signature\Verification\Policy\UserProvidedPublicationBasedVerificationPolicy.cs" />
+    <Compile Include="Signature\Verification\Policy\VerificationPolicy.cs" />
+    <Compile Include="Signature\Verification\Rule\CalendarAuthenticationRecordAggregationTimeRule.cs" />
+    <Compile Include="Signature\Verification\Rule\ExtendedSignatureAggregationChainRightLinksMatchesRule.cs" />
+    <Compile Include="Signature\Verification\Rule\ExtendedSignatureCalendarChainAggregationTimeRule.cs" />
+    <Compile Include="Signature\Verification\Rule\ExtendedSignatureCalendarChainRootHashRule.cs" />
+    <Compile Include="Signature\Verification\Rule\ExtendedSignatureCalendarChainInputHashRule.cs" />
+    <Compile Include="Signature\Verification\Rule\CalendarAuthenticationRecordAggregationHashRule.cs" />
+    <Compile Include="Signature\Verification\Rule\SignaturePublicationRecordExistenceRule.cs" />
+    <Compile Include="Signature\Verification\Rule\VerificationRule.cs" />
+    <Compile Include="Signature\Verification\Rule\CalendarAuthenticationRecordExistenceRule.cs" />
+    <Compile Include="Signature\Verification\Rule\CalendarAuthenticationRecordSignatureVerificationRule.cs" />
+    <Compile Include="Signature\Verification\Rule\CertificateExistenceRule.cs" />
+    <Compile Include="Signature\Verification\Rule\CalendarHashChainExistenceRule.cs" />
+    <Compile Include="Signature\Verification\Rule\UserProvidedPublicationVerificationRule.cs" />
+    <Compile Include="Signature\Verification\Rule\ExtendingPermittedVerificationRule.cs" />
+    <Compile Include="Signature\Verification\Rule\PublicationsFileContainsSignaturePublicationRule.cs" />
+    <Compile Include="Signature\Verification\Rule\PublicationsFileExtendedSignatureInputHashRule.cs" />
+    <Compile Include="Signature\Verification\Rule\PublicationsFilePublicationHashMatchesExtenderResponseRule.cs" />
+    <Compile Include="Signature\Verification\Rule\UserProvidedPublicationHashMatchesExtendedResponseRule.cs" />
+    <Compile Include="Signature\Verification\Rule\UserProvidedPublicationExtendedSignatureInputHashRule.cs" />
+    <Compile Include="Signature\Verification\Rule\PublicationsFilePublicationTimeMatchesExtenderResponseRule.cs" />
+    <Compile Include="Signature\Verification\Rule\UserProvidedPublicationExistenceRule.cs" />
+    <Compile Include="Signature\Verification\Rule\UserProvidedPublicationTimeMatchesExtendedResponseRule.cs" />
+    <Compile Include="Signature\Verification\Rule\UserProvidedPublicationCreationTimeVerificationRule.cs" />
+    <Compile Include="Signature\Verification\Rule\SignaturePublicationRecordPublicationHashRule.cs" />
+    <Compile Include="Signature\Verification\Rule\SignaturePublicationRecordPublicationTimeRule.cs" />
+    <Compile Include="Signature\Verification\Rule\AggregationHashChainTimeConsistencyRule.cs" />
+    <Compile Include="Signature\Verification\Rule\CalendarHashChainRegistrationTimeRule.cs" />
+    <Compile Include="Signature\Verification\Rule\CalendarHashChainAggregationTimeRule.cs" />
+    <Compile Include="Signature\Verification\Rule\CalendarHashChainInputHashVerificationRule.cs" />
+    <Compile Include="Signature\Verification\Policy\InternalVerificationPolicy.cs" />
+    <Compile Include="Signature\Verification\Rule\AggregationHashChainConsistencyRule.cs" />
+    <Compile Include="Signature\Verification\Rule\AggregationChainInputHashVerificationRule.cs" />
+    <Compile Include="Signature\Verification\IVerificationContext.cs" />
+    <Compile Include="Signature\Verification\VerificationContext.cs" />
+    <Compile Include="Signature\Verification\VerificationError.cs" />
+    <Compile Include="Signature\Verification\VerificationResult.cs" />
+    <Compile Include="Signature\Verification\VerificationResultCode.cs" />
+    <Compile Include="Trust\IKsiTrustProvider.cs" />
+    <Compile Include="Trust\IPkiTrustProvider.cs" />
+    <Compile Include="Trust\PkiTrustStoreProvider.cs" />
+  </ItemGroup>
+  <ItemGroup>
+    <None Include="app.config" />
+    <None Include="Properties\Settings.settings">
+      <Generator>SettingsSingleFileGenerator</Generator>
+      <LastGenOutput>Settings.Designer.cs</LastGenOutput>
+    </None>
+  </ItemGroup>
+  <ItemGroup />
+  <Import Project="$(MSBuildToolsPath)\Microsoft.CSharp.targets" />
+  <!-- To modify your build process, add your task inside one of the targets below and uncomment it. 
+       Other similar extension points exist, see Microsoft.Common.targets.
+  <Target Name="BeforeBuild">
+  </Target>
+  <Target Name="AfterBuild">
+  </Target>
+  -->
 </Project>