﻿<?xml version="1.0" encoding="utf-8"?>
<Project ToolsVersion="4.0" DefaultTargets="Build" xmlns="http://schemas.microsoft.com/developer/msbuild/2003">
  <Import Project="$(MSBuildExtensionsPath)\$(MSBuildToolsVersion)\Microsoft.Common.props" Condition="Exists('$(MSBuildExtensionsPath)\$(MSBuildToolsVersion)\Microsoft.Common.props')" />
  <PropertyGroup>
    <Configuration Condition=" '$(Configuration)' == '' ">Debug</Configuration>
    <Platform Condition=" '$(Platform)' == '' ">x86</Platform>
    <ProjectGuid>{F38B227F-DB4E-4C5A-8C1D-A543C82D2311}</ProjectGuid>
    <OutputType>Library</OutputType>
    <AppDesignerFolder>Properties</AppDesignerFolder>
    <RootNamespace>Guardtime.KSI</RootNamespace>
    <AssemblyName>ksi-net-api</AssemblyName>
    <TargetFrameworkVersion>v2.0</TargetFrameworkVersion>
    <FileAlignment>512</FileAlignment>
    <TargetFrameworkProfile />
  </PropertyGroup>
  <PropertyGroup Condition="'$(Configuration)|$(Platform)' == 'Debug|x64'">
    <DebugSymbols>true</DebugSymbols>
    <OutputPath>bin\x64\Debug\</OutputPath>
    <DefineConstants>DEBUG;TRACE</DefineConstants>
    <DebugType>full</DebugType>
    <PlatformTarget>x64</PlatformTarget>
    <ErrorReport>prompt</ErrorReport>
    <CodeAnalysisRuleSet>MinimumRecommendedRules.ruleset</CodeAnalysisRuleSet>
  </PropertyGroup>
  <PropertyGroup Condition="'$(Configuration)|$(Platform)' == 'Release|x64'">
    <OutputPath>bin\x64\Release\</OutputPath>
    <DefineConstants>TRACE</DefineConstants>
    <Optimize>true</Optimize>
    <DebugType>pdbonly</DebugType>
    <PlatformTarget>x64</PlatformTarget>
    <ErrorReport>prompt</ErrorReport>
    <CodeAnalysisRuleSet>MinimumRecommendedRules.ruleset</CodeAnalysisRuleSet>
  </PropertyGroup>
  <PropertyGroup Condition="'$(Configuration)|$(Platform)' == 'Debug|x86'">
    <DebugSymbols>true</DebugSymbols>
    <OutputPath>bin\x86\Debug\</OutputPath>
    <DefineConstants>DEBUG;TRACE</DefineConstants>
    <DebugType>full</DebugType>
    <PlatformTarget>x86</PlatformTarget>
    <ErrorReport>prompt</ErrorReport>
    <CodeAnalysisRuleSet>MinimumRecommendedRules.ruleset</CodeAnalysisRuleSet>
    <DocumentationFile>bin\x86\Debug\ksi-net-api.XML</DocumentationFile>
    <LangVersion>ISO-2</LangVersion>
  </PropertyGroup>
  <PropertyGroup Condition="'$(Configuration)|$(Platform)' == 'Release|x86'">
    <OutputPath>bin\x86\Release\</OutputPath>
    <DefineConstants>TRACE</DefineConstants>
    <Optimize>true</Optimize>
    <DebugType>pdbonly</DebugType>
    <PlatformTarget>x86</PlatformTarget>
    <ErrorReport>prompt</ErrorReport>
    <CodeAnalysisRuleSet>MinimumRecommendedRules.ruleset</CodeAnalysisRuleSet>
  </PropertyGroup>
  <PropertyGroup Condition="'$(Configuration)|$(Platform)' == 'Debug|AnyCPU'">
    <DebugSymbols>true</DebugSymbols>
    <OutputPath>bin\Debug\</OutputPath>
    <DefineConstants>DEBUG;TRACE</DefineConstants>
    <DebugType>full</DebugType>
    <PlatformTarget>AnyCPU</PlatformTarget>
    <ErrorReport>prompt</ErrorReport>
    <CodeAnalysisRuleSet>MinimumRecommendedRules.ruleset</CodeAnalysisRuleSet>
    <DocumentationFile>bin\Debug\ksi-net-api.XML</DocumentationFile>
    <WarningLevel>4</WarningLevel>
  </PropertyGroup>
  <PropertyGroup Condition="'$(Configuration)|$(Platform)' == 'Release|AnyCPU'">
    <OutputPath>bin\Release\</OutputPath>
    <DefineConstants>TRACE</DefineConstants>
    <Optimize>true</Optimize>
    <DebugType>pdbonly</DebugType>
    <PlatformTarget>AnyCPU</PlatformTarget>
    <ErrorReport>prompt</ErrorReport>
    <CodeAnalysisRuleSet>MinimumRecommendedRules.ruleset</CodeAnalysisRuleSet>
  </PropertyGroup>
  <PropertyGroup>
    <SignAssembly>false</SignAssembly>
  </PropertyGroup>
  <ItemGroup>
    <Reference Include="NLog, Version=2.1.0.0, Culture=neutral, PublicKeyToken=5120e14c03d0593c, processorArchitecture=MSIL">
      <HintPath>..\packages\NLog.2.1.0\lib\net20\NLog.dll</HintPath>
      <Private>True</Private>
    </Reference>
    <Reference Include="System" />
  </ItemGroup>
  <ItemGroup>
    <Compile Include="Constants.cs" />
    <Compile Include="Crypto\CryptoSignatureVerificationData.cs" />
    <Compile Include="Crypto\CryptoSignatureVerifierFactory.cs" />
    <Compile Include="Crypto\ICertificateSubjectRdnSelector.cs" />
    <Compile Include="Crypto\ICryptoSignatureVerifier.cs" />
    <Compile Include="Crypto\CertificateSubjectRdn.cs" />
    <Compile Include="Exceptions\BlockSigningException.cs" />
    <Compile Include="Exceptions\HAKsiSubServiceException.cs" />
    <Compile Include="Exceptions\HashingException.cs" />
    <Compile Include="Exceptions\HAKsiServiceException.cs" />
    <Compile Include="Exceptions\KsiServiceUnexpectedResponseFormatException.cs" />
    <Compile Include="Exceptions\KsiSignatureInvalidContentException.cs" />
    <Compile Include="Exceptions\KsiException.cs" />
    <Compile Include="Exceptions\KsiServiceException.cs" />
    <Compile Include="Exceptions\KsiServiceProtocolException.cs" />
    <Compile Include="Exceptions\KsiVerificationException.cs" />
    <Compile Include="Exceptions\PkiVerificationErrorException.cs" />
    <Compile Include="Exceptions\PkiVerificationException.cs" />
    <Compile Include="Exceptions\PkiVerificationFailedCertNotValidException.cs" />
    <Compile Include="Exceptions\PkiVerificationFailedException.cs" />
    <Compile Include="Exceptions\PublicationsFileException.cs" />
    <Compile Include="Exceptions\TlvException.cs" />
    <Compile Include="Hashing\DataHash.cs" />
    <Compile Include="Hashing\HashAlgorithm.Constants.cs" />
    <Compile Include="Hashing\HashAlgorithm.cs" />
    <Compile Include="Hashing\IDataHasher.cs" />
    <Compile Include="Hashing\IHmacHasher.cs" />
    <Compile Include="Ksi.cs" />
    <Compile Include="Parser\TlvTagBuilder.cs" />
    <Compile Include="Parser\ICompositeTag.cs" />
    <Compile Include="Parser\ImprintTag.cs" />
    <Compile Include="Parser\IntegerTag.cs" />
    <Compile Include="Parser\RawTag.cs" />
    <Compile Include="Parser\StringTag.cs" />
    <Compile Include="Parser\CompositeTag.cs" />
    <Compile Include="Parser\ITlvTag.cs" />
    <Compile Include="Parser\TagCounter.cs" />
    <Compile Include="Parser\TlvTag.cs" />
    <Compile Include="Parser\TlvReader.cs" />
    <Compile Include="Parser\TlvWriter.cs" />
    <Compile Include="Properties\AssemblyInfo.cs" />
    <Compile Include="Properties\Settings.Designer.cs">
      <AutoGen>True</AutoGen>
      <DesignTimeSharedInput>True</DesignTimeSharedInput>
      <DependentUpon>Settings.settings</DependentUpon>
    </Compile>
    <Compile Include="Publication\CertificateRecord.cs" />
    <Compile Include="Publication\IPublicationsFile.cs" />
    <Compile Include="Publication\PublicationRecordInSignature.cs" />
    <Compile Include="Publication\PublicationRecordInPublicationFile.cs" />
    <Compile Include="Publication\IPublicationsFileFactory.cs" />
    <Compile Include="Publication\PublicationsFileFactory.cs" />
    <Compile Include="Publication\PublicationsFileHeader.cs" />
    <Compile Include="Publication\PublicationsFile.cs" />
    <Compile Include="Publication\PublicationData.cs" />
<<<<<<< HEAD
    <Compile Include="Service\AbstractConfig.cs" />
    <Compile Include="Service\ExtenderConfigChangedEventArgs.cs" />
    <Compile Include="Service\AggregatorConfigChangedEventArgs.cs" />
    <Compile Include="Service\HighAvailability\HAExtenderConfigRequestRunner.cs" />
    <Compile Include="Service\HighAvailability\HAAsyncResult.cs" />
    <Compile Include="Service\HighAvailability\HAPublicationsFileRequestRunner.cs" />
    <Compile Include="Service\HighAvailability\HAKsiService.cs" />
    <Compile Include="Service\HighAvailability\HARequestRunner.cs" />
    <Compile Include="Service\HighAvailability\HAAggregatorConfigRequestRunner.cs" />
    <Compile Include="Service\HighAvailability\HAExtendRequestRunner.cs" />
    <Compile Include="Service\HighAvailability\HASignRequestRunner.cs" />
=======
    <Compile Include="Service\KsiServiceAsyncResult.cs" />
>>>>>>> b7c4101c
    <Compile Include="Service\KsiServiceRequestType.cs" />
    <Compile Include="Service\KsiServiceResponseParser.cs" />
    <Compile Include="Service\AggregatorConfig.cs" />
    <Compile Include="Service\ExtenderConfigRequestPayload.cs" />
    <Compile Include="Service\ExtenderConfig.cs" />
    <Compile Include="Service\ExtenderConfigResponsePayload.cs" />
    <Compile Include="Service\IdentityMetadata.cs" />
    <Compile Include="Service\SignRequestResponsePayload.cs" />
    <Compile Include="Service\RequestResponsePayload.cs" />
    <Compile Include="Service\ResponsePayload.cs" />
    <Compile Include="Service\KsiService.PublicationsFile.cs" />
    <Compile Include="Service\KsiService.Extend.cs" />
    <Compile Include="Service\KsiService.Aggregate.cs" />
    <Compile Include="Service\LegacyAggregationErrorPayload.cs" />
    <Compile Include="Service\LegacyAggregationRequestPayload.cs" />
    <Compile Include="Service\LegacyAggregationResponsePayload.cs" />
    <Compile Include="Service\AggregationResponsePdu.cs" />
    <Compile Include="Service\AggregationRequestPdu.cs" />
    <Compile Include="Service\LegacyExtendErrorPayload.cs" />
    <Compile Include="Service\LegacyExtendRequestPayload.cs" />
    <Compile Include="Service\LegacyExtendResponsePayload.cs" />
    <Compile Include="Service\ExtendResponsePdu.cs" />
    <Compile Include="Service\ExtendRequestPdu.cs" />
    <Compile Include="Service\LegacyAggregationPdu.cs" />
    <Compile Include="Service\AggregatorConfigRequestPayload.cs" />
    <Compile Include="Service\AggregatorConfigResponsePayload.cs" />
    <Compile Include="Service\BlockSigner.cs" />
    <Compile Include="Service\LegacyExtendPdu.cs" />
    <Compile Include="Service\LegacyPdu.cs" />
    <Compile Include="Service\PduVersion.cs" />
    <Compile Include="Service\Tcp\TcpAsyncResultCollection.cs" />
    <Compile Include="Service\Tcp\TcpResponsePayloadType.cs" />
    <Compile Include="Service\Tcp\TcpResponseProcessor.cs" />
    <Compile Include="Service\TcpKsiServiceProtocol.cs" />
    <Compile Include="Service\Tcp\TcpKsiServiceAsyncResult.cs" />
    <Compile Include="Service\Tcp\TcpRequestType.cs" />
    <Compile Include="Service\Tcp\TcpResponsePayloadInfo.cs" />
    <Compile Include="Service\TreeBuilder.cs" />
    <Compile Include="Signature\AggregationHashChain.Metadata.cs" />
    <Compile Include="Signature\AggregationHashChain.Link.cs" />
    <Compile Include="Signature\IdentityType.cs" />
    <Compile Include="Signature\IIdentity.cs" />
    <Compile Include="Signature\IKsiSignatureFactory.cs" />
    <Compile Include="Signature\LegacyIdentity.cs" />
    <Compile Include="Signature\Verification\Rule\InputHashAlgorithmVerificationRule.cs" />
    <Compile Include="Signature\Verification\Rule\OkResultRule.cs" />
    <Compile Include="Signature\Verification\Rule\DocumentHashLevelVerificationRule.cs" />
    <Compile Include="Signature\Verification\Rule\DocumentHashVerificationRule.cs" />
    <Compile Include="Signature\Verification\Rule\AggregationHashChainIndexSuccessorRule.cs" />
    <Compile Include="Signature\Verification\Rule\Rfc3161RecordAggregationTimeRule.cs" />
    <Compile Include="Signature\Verification\Rule\Rfc3161RecordChainIndexRule.cs" />
    <Compile Include="Signature\Verification\Rule\AggregationHashChainMetadataRule.cs" />
    <Compile Include="Signature\Verification\Rule\AggregationHashChainIndexRule.cs" />
    <Compile Include="Service\TreeNode.cs" />
    <Compile Include="Utils\Base16.cs" />
    <Compile Include="Utils\Base32.cs" />
    <Compile Include="Utils\BaseX.cs" />
    <Compile Include="Utils\Crc32.cs" />
    <Compile Include="Utils\Util.cs" />
    <Content Include="NLog.config">
      <CopyToOutputDirectory>Always</CopyToOutputDirectory>
    </Content>
    <None Include="ksi-net-api.licenseheader" />
    <None Include="NLog.xsd">
      <SubType>Designer</SubType>
    </None>
    <None Include="packages.config" />
    <Compile Include="Service\ErrorPayload.cs" />
    <Compile Include="Service\ExtendRequestPayload.cs" />
    <Compile Include="Service\ExtendErrorPayload.cs" />
    <Compile Include="Service\AggregationErrorPayload.cs" />
    <Compile Include="Service\AggregationResponsePayload.cs" />
    <Compile Include="Service\AggregationRequestPayload.cs" />
    <Compile Include="Service\ExtendResponsePayload.cs" />
    <Compile Include="Service\HttpKsiServiceProtocol.cs" />
    <Compile Include="Service\IKsiService.cs" />
    <Compile Include="Service\IKsiPublicationsFileServiceProtocol.cs" />
    <Compile Include="Service\IKsiSigningServiceProtocol.cs" />
    <Compile Include="Service\IKsiExtendingServiceProtocol.cs" />
    <Compile Include="Service\IServiceCredentials.cs" />
    <Compile Include="Service\PduPayload.cs" />
    <Compile Include="Service\Pdu.cs" />
    <Compile Include="Service\KsiService.cs" />
    <Compile Include="Service\PduHeader.cs" />
    <Compile Include="Service\ServiceCredentials.cs" />
    <Compile Include="Signature\AggregationAuthenticationRecord.cs" />
    <Compile Include="Signature\AggregationHashChain.cs" />
    <Compile Include="Signature\AggregationHashChainResult.cs" />
    <Compile Include="Signature\CalendarAuthenticationRecord.cs" />
    <Compile Include="Signature\CalendarHashChain.cs" />
    <Compile Include="KsiProvider.cs" />
    <Compile Include="ICryptoProvider.cs" />
    <Compile Include="Signature\IKsiSignature.cs" />
    <Compile Include="Signature\KsiSignature.cs" />
    <Compile Include="Signature\KsiSignatureFactory.cs" />
    <Compile Include="Signature\LinkDirection.cs" />
    <Compile Include="Publication\PublicationRecord.cs" />
    <Compile Include="Signature\Rfc3161Record.cs" />
    <Compile Include="Signature\SignatureData.cs" />
    <Compile Include="Signature\Verification\Policy\CalendarBasedVerificationPolicy.cs" />
    <Compile Include="Signature\Verification\Policy\PublicationBasedVerificationPolicy.cs" />
    <Compile Include="Signature\Verification\Policy\KeyBasedVerificationPolicy.cs" />
    <Compile Include="Signature\Verification\Policy\PublicationsFileVerificationPolicy.cs" />
    <Compile Include="Signature\Verification\Policy\UserProvidedPublicationBasedVerificationPolicy.cs" />
    <Compile Include="Signature\Verification\Policy\VerificationPolicy.cs" />
    <Compile Include="Signature\Verification\Rule\CalendarAuthenticationRecordAggregationTimeRule.cs" />
    <Compile Include="Signature\Verification\Rule\ExtendedSignatureAggregationChainRightLinksMatchesRule.cs" />
    <Compile Include="Signature\Verification\Rule\ExtendedSignatureCalendarChainAggregationTimeRule.cs" />
    <Compile Include="Signature\Verification\Rule\ExtendedSignatureCalendarChainRootHashRule.cs" />
    <Compile Include="Signature\Verification\Rule\ExtendedSignatureCalendarChainInputHashRule.cs" />
    <Compile Include="Signature\Verification\Rule\CalendarAuthenticationRecordAggregationHashRule.cs" />
    <Compile Include="Signature\Verification\Rule\SignaturePublicationRecordExistenceRule.cs" />
    <Compile Include="Signature\Verification\Rule\VerificationRule.cs" />
    <Compile Include="Signature\Verification\Rule\CalendarAuthenticationRecordExistenceRule.cs" />
    <Compile Include="Signature\Verification\Rule\CalendarAuthenticationRecordSignatureVerificationRule.cs" />
    <Compile Include="Signature\Verification\Rule\CertificateExistenceRule.cs" />
    <Compile Include="Signature\Verification\Rule\CalendarHashChainExistenceRule.cs" />
    <Compile Include="Signature\Verification\Rule\UserProvidedPublicationVerificationRule.cs" />
    <Compile Include="Signature\Verification\Rule\ExtendingPermittedVerificationRule.cs" />
    <Compile Include="Signature\Verification\Rule\PublicationsFileSignaturePublicationMatchRule.cs" />
    <Compile Include="Signature\Verification\Rule\PublicationsFileExtendedSignatureInputHashRule.cs" />
    <Compile Include="Signature\Verification\Rule\PublicationsFilePublicationHashMatchesExtenderResponseRule.cs" />
    <Compile Include="Signature\Verification\Rule\UserProvidedPublicationHashMatchesExtendedResponseRule.cs" />
    <Compile Include="Signature\Verification\Rule\UserProvidedPublicationExtendedSignatureInputHashRule.cs" />
    <Compile Include="Signature\Verification\Rule\PublicationsFilePublicationTimeMatchesExtenderResponseRule.cs" />
    <Compile Include="Signature\Verification\Rule\UserProvidedPublicationExistenceRule.cs" />
    <Compile Include="Signature\Verification\Rule\UserProvidedPublicationTimeMatchesExtendedResponseRule.cs" />
    <Compile Include="Signature\Verification\Rule\UserProvidedPublicationCreationTimeVerificationRule.cs" />
    <Compile Include="Signature\Verification\Rule\SignaturePublicationRecordPublicationHashRule.cs" />
    <Compile Include="Signature\Verification\Rule\SignaturePublicationRecordPublicationTimeRule.cs" />
    <Compile Include="Signature\Verification\Rule\AggregationHashChainTimeConsistencyRule.cs" />
    <Compile Include="Signature\Verification\Rule\CalendarHashChainRegistrationTimeRule.cs" />
    <Compile Include="Signature\Verification\Rule\CalendarHashChainAggregationTimeRule.cs" />
    <Compile Include="Signature\Verification\Rule\CalendarHashChainInputHashVerificationRule.cs" />
    <Compile Include="Signature\Verification\Policy\InternalVerificationPolicy.cs" />
    <Compile Include="Signature\Verification\Rule\AggregationHashChainConsistencyRule.cs" />
    <Compile Include="Signature\Verification\Rule\AggregationChainInputHashVerificationRule.cs" />
    <Compile Include="Signature\Verification\IVerificationContext.cs" />
    <Compile Include="Signature\Verification\VerificationContext.cs" />
    <Compile Include="Signature\Verification\VerificationError.cs" />
    <Compile Include="Signature\Verification\VerificationResult.cs" />
    <Compile Include="Signature\Verification\VerificationResultCode.cs" />
    <Compile Include="Trust\IKsiTrustProvider.cs" />
    <Compile Include="Trust\IPkiTrustProvider.cs" />
    <Compile Include="Trust\PkiTrustStoreProvider.cs" />
  </ItemGroup>
  <ItemGroup>
    <None Include="app.config">
      <SubType>Designer</SubType>
    </None>
    <None Include="Properties\Settings.settings">
      <Generator>SettingsSingleFileGenerator</Generator>
      <LastGenOutput>Settings.Designer.cs</LastGenOutput>
    </None>
  </ItemGroup>
  <ItemGroup />
  <Import Project="$(MSBuildToolsPath)\Microsoft.CSharp.targets" />
  <!-- To modify your build process, add your task inside one of the targets below and uncomment it. 
       Other similar extension points exist, see Microsoft.Common.targets.
  <Target Name="BeforeBuild">
  </Target>
  <Target Name="AfterBuild">
  </Target>
  -->
</Project><|MERGE_RESOLUTION|>--- conflicted
+++ resolved
@@ -1,319 +1,316 @@
-﻿<?xml version="1.0" encoding="utf-8"?>
-<Project ToolsVersion="4.0" DefaultTargets="Build" xmlns="http://schemas.microsoft.com/developer/msbuild/2003">
-  <Import Project="$(MSBuildExtensionsPath)\$(MSBuildToolsVersion)\Microsoft.Common.props" Condition="Exists('$(MSBuildExtensionsPath)\$(MSBuildToolsVersion)\Microsoft.Common.props')" />
-  <PropertyGroup>
-    <Configuration Condition=" '$(Configuration)' == '' ">Debug</Configuration>
-    <Platform Condition=" '$(Platform)' == '' ">x86</Platform>
-    <ProjectGuid>{F38B227F-DB4E-4C5A-8C1D-A543C82D2311}</ProjectGuid>
-    <OutputType>Library</OutputType>
-    <AppDesignerFolder>Properties</AppDesignerFolder>
-    <RootNamespace>Guardtime.KSI</RootNamespace>
-    <AssemblyName>ksi-net-api</AssemblyName>
-    <TargetFrameworkVersion>v2.0</TargetFrameworkVersion>
-    <FileAlignment>512</FileAlignment>
-    <TargetFrameworkProfile />
-  </PropertyGroup>
-  <PropertyGroup Condition="'$(Configuration)|$(Platform)' == 'Debug|x64'">
-    <DebugSymbols>true</DebugSymbols>
-    <OutputPath>bin\x64\Debug\</OutputPath>
-    <DefineConstants>DEBUG;TRACE</DefineConstants>
-    <DebugType>full</DebugType>
-    <PlatformTarget>x64</PlatformTarget>
-    <ErrorReport>prompt</ErrorReport>
-    <CodeAnalysisRuleSet>MinimumRecommendedRules.ruleset</CodeAnalysisRuleSet>
-  </PropertyGroup>
-  <PropertyGroup Condition="'$(Configuration)|$(Platform)' == 'Release|x64'">
-    <OutputPath>bin\x64\Release\</OutputPath>
-    <DefineConstants>TRACE</DefineConstants>
-    <Optimize>true</Optimize>
-    <DebugType>pdbonly</DebugType>
-    <PlatformTarget>x64</PlatformTarget>
-    <ErrorReport>prompt</ErrorReport>
-    <CodeAnalysisRuleSet>MinimumRecommendedRules.ruleset</CodeAnalysisRuleSet>
-  </PropertyGroup>
-  <PropertyGroup Condition="'$(Configuration)|$(Platform)' == 'Debug|x86'">
-    <DebugSymbols>true</DebugSymbols>
-    <OutputPath>bin\x86\Debug\</OutputPath>
-    <DefineConstants>DEBUG;TRACE</DefineConstants>
-    <DebugType>full</DebugType>
-    <PlatformTarget>x86</PlatformTarget>
-    <ErrorReport>prompt</ErrorReport>
-    <CodeAnalysisRuleSet>MinimumRecommendedRules.ruleset</CodeAnalysisRuleSet>
-    <DocumentationFile>bin\x86\Debug\ksi-net-api.XML</DocumentationFile>
-    <LangVersion>ISO-2</LangVersion>
-  </PropertyGroup>
-  <PropertyGroup Condition="'$(Configuration)|$(Platform)' == 'Release|x86'">
-    <OutputPath>bin\x86\Release\</OutputPath>
-    <DefineConstants>TRACE</DefineConstants>
-    <Optimize>true</Optimize>
-    <DebugType>pdbonly</DebugType>
-    <PlatformTarget>x86</PlatformTarget>
-    <ErrorReport>prompt</ErrorReport>
-    <CodeAnalysisRuleSet>MinimumRecommendedRules.ruleset</CodeAnalysisRuleSet>
-  </PropertyGroup>
-  <PropertyGroup Condition="'$(Configuration)|$(Platform)' == 'Debug|AnyCPU'">
-    <DebugSymbols>true</DebugSymbols>
-    <OutputPath>bin\Debug\</OutputPath>
-    <DefineConstants>DEBUG;TRACE</DefineConstants>
-    <DebugType>full</DebugType>
-    <PlatformTarget>AnyCPU</PlatformTarget>
-    <ErrorReport>prompt</ErrorReport>
-    <CodeAnalysisRuleSet>MinimumRecommendedRules.ruleset</CodeAnalysisRuleSet>
-    <DocumentationFile>bin\Debug\ksi-net-api.XML</DocumentationFile>
-    <WarningLevel>4</WarningLevel>
-  </PropertyGroup>
-  <PropertyGroup Condition="'$(Configuration)|$(Platform)' == 'Release|AnyCPU'">
-    <OutputPath>bin\Release\</OutputPath>
-    <DefineConstants>TRACE</DefineConstants>
-    <Optimize>true</Optimize>
-    <DebugType>pdbonly</DebugType>
-    <PlatformTarget>AnyCPU</PlatformTarget>
-    <ErrorReport>prompt</ErrorReport>
-    <CodeAnalysisRuleSet>MinimumRecommendedRules.ruleset</CodeAnalysisRuleSet>
-  </PropertyGroup>
-  <PropertyGroup>
-    <SignAssembly>false</SignAssembly>
-  </PropertyGroup>
-  <ItemGroup>
-    <Reference Include="NLog, Version=2.1.0.0, Culture=neutral, PublicKeyToken=5120e14c03d0593c, processorArchitecture=MSIL">
-      <HintPath>..\packages\NLog.2.1.0\lib\net20\NLog.dll</HintPath>
-      <Private>True</Private>
-    </Reference>
-    <Reference Include="System" />
-  </ItemGroup>
-  <ItemGroup>
-    <Compile Include="Constants.cs" />
-    <Compile Include="Crypto\CryptoSignatureVerificationData.cs" />
-    <Compile Include="Crypto\CryptoSignatureVerifierFactory.cs" />
-    <Compile Include="Crypto\ICertificateSubjectRdnSelector.cs" />
-    <Compile Include="Crypto\ICryptoSignatureVerifier.cs" />
-    <Compile Include="Crypto\CertificateSubjectRdn.cs" />
-    <Compile Include="Exceptions\BlockSigningException.cs" />
-    <Compile Include="Exceptions\HAKsiSubServiceException.cs" />
-    <Compile Include="Exceptions\HashingException.cs" />
-    <Compile Include="Exceptions\HAKsiServiceException.cs" />
-    <Compile Include="Exceptions\KsiServiceUnexpectedResponseFormatException.cs" />
-    <Compile Include="Exceptions\KsiSignatureInvalidContentException.cs" />
-    <Compile Include="Exceptions\KsiException.cs" />
-    <Compile Include="Exceptions\KsiServiceException.cs" />
-    <Compile Include="Exceptions\KsiServiceProtocolException.cs" />
-    <Compile Include="Exceptions\KsiVerificationException.cs" />
-    <Compile Include="Exceptions\PkiVerificationErrorException.cs" />
-    <Compile Include="Exceptions\PkiVerificationException.cs" />
-    <Compile Include="Exceptions\PkiVerificationFailedCertNotValidException.cs" />
-    <Compile Include="Exceptions\PkiVerificationFailedException.cs" />
-    <Compile Include="Exceptions\PublicationsFileException.cs" />
-    <Compile Include="Exceptions\TlvException.cs" />
-    <Compile Include="Hashing\DataHash.cs" />
-    <Compile Include="Hashing\HashAlgorithm.Constants.cs" />
-    <Compile Include="Hashing\HashAlgorithm.cs" />
-    <Compile Include="Hashing\IDataHasher.cs" />
-    <Compile Include="Hashing\IHmacHasher.cs" />
-    <Compile Include="Ksi.cs" />
-    <Compile Include="Parser\TlvTagBuilder.cs" />
-    <Compile Include="Parser\ICompositeTag.cs" />
-    <Compile Include="Parser\ImprintTag.cs" />
-    <Compile Include="Parser\IntegerTag.cs" />
-    <Compile Include="Parser\RawTag.cs" />
-    <Compile Include="Parser\StringTag.cs" />
-    <Compile Include="Parser\CompositeTag.cs" />
-    <Compile Include="Parser\ITlvTag.cs" />
-    <Compile Include="Parser\TagCounter.cs" />
-    <Compile Include="Parser\TlvTag.cs" />
-    <Compile Include="Parser\TlvReader.cs" />
-    <Compile Include="Parser\TlvWriter.cs" />
-    <Compile Include="Properties\AssemblyInfo.cs" />
-    <Compile Include="Properties\Settings.Designer.cs">
-      <AutoGen>True</AutoGen>
-      <DesignTimeSharedInput>True</DesignTimeSharedInput>
-      <DependentUpon>Settings.settings</DependentUpon>
-    </Compile>
-    <Compile Include="Publication\CertificateRecord.cs" />
-    <Compile Include="Publication\IPublicationsFile.cs" />
-    <Compile Include="Publication\PublicationRecordInSignature.cs" />
-    <Compile Include="Publication\PublicationRecordInPublicationFile.cs" />
-    <Compile Include="Publication\IPublicationsFileFactory.cs" />
-    <Compile Include="Publication\PublicationsFileFactory.cs" />
-    <Compile Include="Publication\PublicationsFileHeader.cs" />
-    <Compile Include="Publication\PublicationsFile.cs" />
-    <Compile Include="Publication\PublicationData.cs" />
-<<<<<<< HEAD
-    <Compile Include="Service\AbstractConfig.cs" />
-    <Compile Include="Service\ExtenderConfigChangedEventArgs.cs" />
-    <Compile Include="Service\AggregatorConfigChangedEventArgs.cs" />
-    <Compile Include="Service\HighAvailability\HAExtenderConfigRequestRunner.cs" />
-    <Compile Include="Service\HighAvailability\HAAsyncResult.cs" />
-    <Compile Include="Service\HighAvailability\HAPublicationsFileRequestRunner.cs" />
-    <Compile Include="Service\HighAvailability\HAKsiService.cs" />
-    <Compile Include="Service\HighAvailability\HARequestRunner.cs" />
-    <Compile Include="Service\HighAvailability\HAAggregatorConfigRequestRunner.cs" />
-    <Compile Include="Service\HighAvailability\HAExtendRequestRunner.cs" />
-    <Compile Include="Service\HighAvailability\HASignRequestRunner.cs" />
-=======
-    <Compile Include="Service\KsiServiceAsyncResult.cs" />
->>>>>>> b7c4101c
-    <Compile Include="Service\KsiServiceRequestType.cs" />
-    <Compile Include="Service\KsiServiceResponseParser.cs" />
-    <Compile Include="Service\AggregatorConfig.cs" />
-    <Compile Include="Service\ExtenderConfigRequestPayload.cs" />
-    <Compile Include="Service\ExtenderConfig.cs" />
-    <Compile Include="Service\ExtenderConfigResponsePayload.cs" />
-    <Compile Include="Service\IdentityMetadata.cs" />
-    <Compile Include="Service\SignRequestResponsePayload.cs" />
-    <Compile Include="Service\RequestResponsePayload.cs" />
-    <Compile Include="Service\ResponsePayload.cs" />
-    <Compile Include="Service\KsiService.PublicationsFile.cs" />
-    <Compile Include="Service\KsiService.Extend.cs" />
-    <Compile Include="Service\KsiService.Aggregate.cs" />
-    <Compile Include="Service\LegacyAggregationErrorPayload.cs" />
-    <Compile Include="Service\LegacyAggregationRequestPayload.cs" />
-    <Compile Include="Service\LegacyAggregationResponsePayload.cs" />
-    <Compile Include="Service\AggregationResponsePdu.cs" />
-    <Compile Include="Service\AggregationRequestPdu.cs" />
-    <Compile Include="Service\LegacyExtendErrorPayload.cs" />
-    <Compile Include="Service\LegacyExtendRequestPayload.cs" />
-    <Compile Include="Service\LegacyExtendResponsePayload.cs" />
-    <Compile Include="Service\ExtendResponsePdu.cs" />
-    <Compile Include="Service\ExtendRequestPdu.cs" />
-    <Compile Include="Service\LegacyAggregationPdu.cs" />
-    <Compile Include="Service\AggregatorConfigRequestPayload.cs" />
-    <Compile Include="Service\AggregatorConfigResponsePayload.cs" />
-    <Compile Include="Service\BlockSigner.cs" />
-    <Compile Include="Service\LegacyExtendPdu.cs" />
-    <Compile Include="Service\LegacyPdu.cs" />
-    <Compile Include="Service\PduVersion.cs" />
-    <Compile Include="Service\Tcp\TcpAsyncResultCollection.cs" />
-    <Compile Include="Service\Tcp\TcpResponsePayloadType.cs" />
-    <Compile Include="Service\Tcp\TcpResponseProcessor.cs" />
-    <Compile Include="Service\TcpKsiServiceProtocol.cs" />
-    <Compile Include="Service\Tcp\TcpKsiServiceAsyncResult.cs" />
-    <Compile Include="Service\Tcp\TcpRequestType.cs" />
-    <Compile Include="Service\Tcp\TcpResponsePayloadInfo.cs" />
-    <Compile Include="Service\TreeBuilder.cs" />
-    <Compile Include="Signature\AggregationHashChain.Metadata.cs" />
-    <Compile Include="Signature\AggregationHashChain.Link.cs" />
-    <Compile Include="Signature\IdentityType.cs" />
-    <Compile Include="Signature\IIdentity.cs" />
-    <Compile Include="Signature\IKsiSignatureFactory.cs" />
-    <Compile Include="Signature\LegacyIdentity.cs" />
-    <Compile Include="Signature\Verification\Rule\InputHashAlgorithmVerificationRule.cs" />
-    <Compile Include="Signature\Verification\Rule\OkResultRule.cs" />
-    <Compile Include="Signature\Verification\Rule\DocumentHashLevelVerificationRule.cs" />
-    <Compile Include="Signature\Verification\Rule\DocumentHashVerificationRule.cs" />
-    <Compile Include="Signature\Verification\Rule\AggregationHashChainIndexSuccessorRule.cs" />
-    <Compile Include="Signature\Verification\Rule\Rfc3161RecordAggregationTimeRule.cs" />
-    <Compile Include="Signature\Verification\Rule\Rfc3161RecordChainIndexRule.cs" />
-    <Compile Include="Signature\Verification\Rule\AggregationHashChainMetadataRule.cs" />
-    <Compile Include="Signature\Verification\Rule\AggregationHashChainIndexRule.cs" />
-    <Compile Include="Service\TreeNode.cs" />
-    <Compile Include="Utils\Base16.cs" />
-    <Compile Include="Utils\Base32.cs" />
-    <Compile Include="Utils\BaseX.cs" />
-    <Compile Include="Utils\Crc32.cs" />
-    <Compile Include="Utils\Util.cs" />
-    <Content Include="NLog.config">
-      <CopyToOutputDirectory>Always</CopyToOutputDirectory>
-    </Content>
-    <None Include="ksi-net-api.licenseheader" />
-    <None Include="NLog.xsd">
-      <SubType>Designer</SubType>
-    </None>
-    <None Include="packages.config" />
-    <Compile Include="Service\ErrorPayload.cs" />
-    <Compile Include="Service\ExtendRequestPayload.cs" />
-    <Compile Include="Service\ExtendErrorPayload.cs" />
-    <Compile Include="Service\AggregationErrorPayload.cs" />
-    <Compile Include="Service\AggregationResponsePayload.cs" />
-    <Compile Include="Service\AggregationRequestPayload.cs" />
-    <Compile Include="Service\ExtendResponsePayload.cs" />
-    <Compile Include="Service\HttpKsiServiceProtocol.cs" />
-    <Compile Include="Service\IKsiService.cs" />
-    <Compile Include="Service\IKsiPublicationsFileServiceProtocol.cs" />
-    <Compile Include="Service\IKsiSigningServiceProtocol.cs" />
-    <Compile Include="Service\IKsiExtendingServiceProtocol.cs" />
-    <Compile Include="Service\IServiceCredentials.cs" />
-    <Compile Include="Service\PduPayload.cs" />
-    <Compile Include="Service\Pdu.cs" />
-    <Compile Include="Service\KsiService.cs" />
-    <Compile Include="Service\PduHeader.cs" />
-    <Compile Include="Service\ServiceCredentials.cs" />
-    <Compile Include="Signature\AggregationAuthenticationRecord.cs" />
-    <Compile Include="Signature\AggregationHashChain.cs" />
-    <Compile Include="Signature\AggregationHashChainResult.cs" />
-    <Compile Include="Signature\CalendarAuthenticationRecord.cs" />
-    <Compile Include="Signature\CalendarHashChain.cs" />
-    <Compile Include="KsiProvider.cs" />
-    <Compile Include="ICryptoProvider.cs" />
-    <Compile Include="Signature\IKsiSignature.cs" />
-    <Compile Include="Signature\KsiSignature.cs" />
-    <Compile Include="Signature\KsiSignatureFactory.cs" />
-    <Compile Include="Signature\LinkDirection.cs" />
-    <Compile Include="Publication\PublicationRecord.cs" />
-    <Compile Include="Signature\Rfc3161Record.cs" />
-    <Compile Include="Signature\SignatureData.cs" />
-    <Compile Include="Signature\Verification\Policy\CalendarBasedVerificationPolicy.cs" />
-    <Compile Include="Signature\Verification\Policy\PublicationBasedVerificationPolicy.cs" />
-    <Compile Include="Signature\Verification\Policy\KeyBasedVerificationPolicy.cs" />
-    <Compile Include="Signature\Verification\Policy\PublicationsFileVerificationPolicy.cs" />
-    <Compile Include="Signature\Verification\Policy\UserProvidedPublicationBasedVerificationPolicy.cs" />
-    <Compile Include="Signature\Verification\Policy\VerificationPolicy.cs" />
-    <Compile Include="Signature\Verification\Rule\CalendarAuthenticationRecordAggregationTimeRule.cs" />
-    <Compile Include="Signature\Verification\Rule\ExtendedSignatureAggregationChainRightLinksMatchesRule.cs" />
-    <Compile Include="Signature\Verification\Rule\ExtendedSignatureCalendarChainAggregationTimeRule.cs" />
-    <Compile Include="Signature\Verification\Rule\ExtendedSignatureCalendarChainRootHashRule.cs" />
-    <Compile Include="Signature\Verification\Rule\ExtendedSignatureCalendarChainInputHashRule.cs" />
-    <Compile Include="Signature\Verification\Rule\CalendarAuthenticationRecordAggregationHashRule.cs" />
-    <Compile Include="Signature\Verification\Rule\SignaturePublicationRecordExistenceRule.cs" />
-    <Compile Include="Signature\Verification\Rule\VerificationRule.cs" />
-    <Compile Include="Signature\Verification\Rule\CalendarAuthenticationRecordExistenceRule.cs" />
-    <Compile Include="Signature\Verification\Rule\CalendarAuthenticationRecordSignatureVerificationRule.cs" />
-    <Compile Include="Signature\Verification\Rule\CertificateExistenceRule.cs" />
-    <Compile Include="Signature\Verification\Rule\CalendarHashChainExistenceRule.cs" />
-    <Compile Include="Signature\Verification\Rule\UserProvidedPublicationVerificationRule.cs" />
-    <Compile Include="Signature\Verification\Rule\ExtendingPermittedVerificationRule.cs" />
-    <Compile Include="Signature\Verification\Rule\PublicationsFileSignaturePublicationMatchRule.cs" />
-    <Compile Include="Signature\Verification\Rule\PublicationsFileExtendedSignatureInputHashRule.cs" />
-    <Compile Include="Signature\Verification\Rule\PublicationsFilePublicationHashMatchesExtenderResponseRule.cs" />
-    <Compile Include="Signature\Verification\Rule\UserProvidedPublicationHashMatchesExtendedResponseRule.cs" />
-    <Compile Include="Signature\Verification\Rule\UserProvidedPublicationExtendedSignatureInputHashRule.cs" />
-    <Compile Include="Signature\Verification\Rule\PublicationsFilePublicationTimeMatchesExtenderResponseRule.cs" />
-    <Compile Include="Signature\Verification\Rule\UserProvidedPublicationExistenceRule.cs" />
-    <Compile Include="Signature\Verification\Rule\UserProvidedPublicationTimeMatchesExtendedResponseRule.cs" />
-    <Compile Include="Signature\Verification\Rule\UserProvidedPublicationCreationTimeVerificationRule.cs" />
-    <Compile Include="Signature\Verification\Rule\SignaturePublicationRecordPublicationHashRule.cs" />
-    <Compile Include="Signature\Verification\Rule\SignaturePublicationRecordPublicationTimeRule.cs" />
-    <Compile Include="Signature\Verification\Rule\AggregationHashChainTimeConsistencyRule.cs" />
-    <Compile Include="Signature\Verification\Rule\CalendarHashChainRegistrationTimeRule.cs" />
-    <Compile Include="Signature\Verification\Rule\CalendarHashChainAggregationTimeRule.cs" />
-    <Compile Include="Signature\Verification\Rule\CalendarHashChainInputHashVerificationRule.cs" />
-    <Compile Include="Signature\Verification\Policy\InternalVerificationPolicy.cs" />
-    <Compile Include="Signature\Verification\Rule\AggregationHashChainConsistencyRule.cs" />
-    <Compile Include="Signature\Verification\Rule\AggregationChainInputHashVerificationRule.cs" />
-    <Compile Include="Signature\Verification\IVerificationContext.cs" />
-    <Compile Include="Signature\Verification\VerificationContext.cs" />
-    <Compile Include="Signature\Verification\VerificationError.cs" />
-    <Compile Include="Signature\Verification\VerificationResult.cs" />
-    <Compile Include="Signature\Verification\VerificationResultCode.cs" />
-    <Compile Include="Trust\IKsiTrustProvider.cs" />
-    <Compile Include="Trust\IPkiTrustProvider.cs" />
-    <Compile Include="Trust\PkiTrustStoreProvider.cs" />
-  </ItemGroup>
-  <ItemGroup>
-    <None Include="app.config">
-      <SubType>Designer</SubType>
-    </None>
-    <None Include="Properties\Settings.settings">
-      <Generator>SettingsSingleFileGenerator</Generator>
-      <LastGenOutput>Settings.Designer.cs</LastGenOutput>
-    </None>
-  </ItemGroup>
-  <ItemGroup />
-  <Import Project="$(MSBuildToolsPath)\Microsoft.CSharp.targets" />
-  <!-- To modify your build process, add your task inside one of the targets below and uncomment it. 
-       Other similar extension points exist, see Microsoft.Common.targets.
-  <Target Name="BeforeBuild">
-  </Target>
-  <Target Name="AfterBuild">
-  </Target>
-  -->
+﻿<?xml version="1.0" encoding="utf-8"?>
+<Project ToolsVersion="4.0" DefaultTargets="Build" xmlns="http://schemas.microsoft.com/developer/msbuild/2003">
+  <Import Project="$(MSBuildExtensionsPath)\$(MSBuildToolsVersion)\Microsoft.Common.props" Condition="Exists('$(MSBuildExtensionsPath)\$(MSBuildToolsVersion)\Microsoft.Common.props')" />
+  <PropertyGroup>
+    <Configuration Condition=" '$(Configuration)' == '' ">Debug</Configuration>
+    <Platform Condition=" '$(Platform)' == '' ">x86</Platform>
+    <ProjectGuid>{F38B227F-DB4E-4C5A-8C1D-A543C82D2311}</ProjectGuid>
+    <OutputType>Library</OutputType>
+    <AppDesignerFolder>Properties</AppDesignerFolder>
+    <RootNamespace>Guardtime.KSI</RootNamespace>
+    <AssemblyName>ksi-net-api</AssemblyName>
+    <TargetFrameworkVersion>v2.0</TargetFrameworkVersion>
+    <FileAlignment>512</FileAlignment>
+    <TargetFrameworkProfile />
+  </PropertyGroup>
+  <PropertyGroup Condition="'$(Configuration)|$(Platform)' == 'Debug|x64'">
+    <DebugSymbols>true</DebugSymbols>
+    <OutputPath>bin\x64\Debug\</OutputPath>
+    <DefineConstants>DEBUG;TRACE</DefineConstants>
+    <DebugType>full</DebugType>
+    <PlatformTarget>x64</PlatformTarget>
+    <ErrorReport>prompt</ErrorReport>
+    <CodeAnalysisRuleSet>MinimumRecommendedRules.ruleset</CodeAnalysisRuleSet>
+  </PropertyGroup>
+  <PropertyGroup Condition="'$(Configuration)|$(Platform)' == 'Release|x64'">
+    <OutputPath>bin\x64\Release\</OutputPath>
+    <DefineConstants>TRACE</DefineConstants>
+    <Optimize>true</Optimize>
+    <DebugType>pdbonly</DebugType>
+    <PlatformTarget>x64</PlatformTarget>
+    <ErrorReport>prompt</ErrorReport>
+    <CodeAnalysisRuleSet>MinimumRecommendedRules.ruleset</CodeAnalysisRuleSet>
+  </PropertyGroup>
+  <PropertyGroup Condition="'$(Configuration)|$(Platform)' == 'Debug|x86'">
+    <DebugSymbols>true</DebugSymbols>
+    <OutputPath>bin\x86\Debug\</OutputPath>
+    <DefineConstants>DEBUG;TRACE</DefineConstants>
+    <DebugType>full</DebugType>
+    <PlatformTarget>x86</PlatformTarget>
+    <ErrorReport>prompt</ErrorReport>
+    <CodeAnalysisRuleSet>MinimumRecommendedRules.ruleset</CodeAnalysisRuleSet>
+    <DocumentationFile>bin\x86\Debug\ksi-net-api.XML</DocumentationFile>
+    <LangVersion>ISO-2</LangVersion>
+  </PropertyGroup>
+  <PropertyGroup Condition="'$(Configuration)|$(Platform)' == 'Release|x86'">
+    <OutputPath>bin\x86\Release\</OutputPath>
+    <DefineConstants>TRACE</DefineConstants>
+    <Optimize>true</Optimize>
+    <DebugType>pdbonly</DebugType>
+    <PlatformTarget>x86</PlatformTarget>
+    <ErrorReport>prompt</ErrorReport>
+    <CodeAnalysisRuleSet>MinimumRecommendedRules.ruleset</CodeAnalysisRuleSet>
+  </PropertyGroup>
+  <PropertyGroup Condition="'$(Configuration)|$(Platform)' == 'Debug|AnyCPU'">
+    <DebugSymbols>true</DebugSymbols>
+    <OutputPath>bin\Debug\</OutputPath>
+    <DefineConstants>DEBUG;TRACE</DefineConstants>
+    <DebugType>full</DebugType>
+    <PlatformTarget>AnyCPU</PlatformTarget>
+    <ErrorReport>prompt</ErrorReport>
+    <CodeAnalysisRuleSet>MinimumRecommendedRules.ruleset</CodeAnalysisRuleSet>
+    <DocumentationFile>bin\Debug\ksi-net-api.XML</DocumentationFile>
+    <WarningLevel>4</WarningLevel>
+  </PropertyGroup>
+  <PropertyGroup Condition="'$(Configuration)|$(Platform)' == 'Release|AnyCPU'">
+    <OutputPath>bin\Release\</OutputPath>
+    <DefineConstants>TRACE</DefineConstants>
+    <Optimize>true</Optimize>
+    <DebugType>pdbonly</DebugType>
+    <PlatformTarget>AnyCPU</PlatformTarget>
+    <ErrorReport>prompt</ErrorReport>
+    <CodeAnalysisRuleSet>MinimumRecommendedRules.ruleset</CodeAnalysisRuleSet>
+  </PropertyGroup>
+  <PropertyGroup>
+    <SignAssembly>false</SignAssembly>
+  </PropertyGroup>
+  <ItemGroup>
+    <Reference Include="NLog, Version=2.1.0.0, Culture=neutral, PublicKeyToken=5120e14c03d0593c, processorArchitecture=MSIL">
+      <HintPath>..\packages\NLog.2.1.0\lib\net20\NLog.dll</HintPath>
+      <Private>True</Private>
+    </Reference>
+    <Reference Include="System" />
+  </ItemGroup>
+  <ItemGroup>
+    <Compile Include="Constants.cs" />
+    <Compile Include="Crypto\CryptoSignatureVerificationData.cs" />
+    <Compile Include="Crypto\CryptoSignatureVerifierFactory.cs" />
+    <Compile Include="Crypto\ICertificateSubjectRdnSelector.cs" />
+    <Compile Include="Crypto\ICryptoSignatureVerifier.cs" />
+    <Compile Include="Crypto\CertificateSubjectRdn.cs" />
+    <Compile Include="Exceptions\BlockSigningException.cs" />
+    <Compile Include="Exceptions\HAKsiSubServiceException.cs" />
+    <Compile Include="Exceptions\HashingException.cs" />
+    <Compile Include="Exceptions\HAKsiServiceException.cs" />
+    <Compile Include="Exceptions\KsiServiceUnexpectedResponseFormatException.cs" />
+    <Compile Include="Exceptions\KsiSignatureInvalidContentException.cs" />
+    <Compile Include="Exceptions\KsiException.cs" />
+    <Compile Include="Exceptions\KsiServiceException.cs" />
+    <Compile Include="Exceptions\KsiServiceProtocolException.cs" />
+    <Compile Include="Exceptions\KsiVerificationException.cs" />
+    <Compile Include="Exceptions\PkiVerificationErrorException.cs" />
+    <Compile Include="Exceptions\PkiVerificationException.cs" />
+    <Compile Include="Exceptions\PkiVerificationFailedCertNotValidException.cs" />
+    <Compile Include="Exceptions\PkiVerificationFailedException.cs" />
+    <Compile Include="Exceptions\PublicationsFileException.cs" />
+    <Compile Include="Exceptions\TlvException.cs" />
+    <Compile Include="Hashing\DataHash.cs" />
+    <Compile Include="Hashing\HashAlgorithm.Constants.cs" />
+    <Compile Include="Hashing\HashAlgorithm.cs" />
+    <Compile Include="Hashing\IDataHasher.cs" />
+    <Compile Include="Hashing\IHmacHasher.cs" />
+    <Compile Include="Ksi.cs" />
+    <Compile Include="Parser\TlvTagBuilder.cs" />
+    <Compile Include="Parser\ICompositeTag.cs" />
+    <Compile Include="Parser\ImprintTag.cs" />
+    <Compile Include="Parser\IntegerTag.cs" />
+    <Compile Include="Parser\RawTag.cs" />
+    <Compile Include="Parser\StringTag.cs" />
+    <Compile Include="Parser\CompositeTag.cs" />
+    <Compile Include="Parser\ITlvTag.cs" />
+    <Compile Include="Parser\TagCounter.cs" />
+    <Compile Include="Parser\TlvTag.cs" />
+    <Compile Include="Parser\TlvReader.cs" />
+    <Compile Include="Parser\TlvWriter.cs" />
+    <Compile Include="Properties\AssemblyInfo.cs" />
+    <Compile Include="Properties\Settings.Designer.cs">
+      <AutoGen>True</AutoGen>
+      <DesignTimeSharedInput>True</DesignTimeSharedInput>
+      <DependentUpon>Settings.settings</DependentUpon>
+    </Compile>
+    <Compile Include="Publication\CertificateRecord.cs" />
+    <Compile Include="Publication\IPublicationsFile.cs" />
+    <Compile Include="Publication\PublicationRecordInSignature.cs" />
+    <Compile Include="Publication\PublicationRecordInPublicationFile.cs" />
+    <Compile Include="Publication\IPublicationsFileFactory.cs" />
+    <Compile Include="Publication\PublicationsFileFactory.cs" />
+    <Compile Include="Publication\PublicationsFileHeader.cs" />
+    <Compile Include="Publication\PublicationsFile.cs" />
+    <Compile Include="Publication\PublicationData.cs" />
+    <Compile Include="Service\KsiServiceAsyncResult.cs" />
+    <Compile Include="Service\AbstractConfig.cs" />
+    <Compile Include="Service\ExtenderConfigChangedEventArgs.cs" />
+    <Compile Include="Service\AggregatorConfigChangedEventArgs.cs" />
+    <Compile Include="Service\HighAvailability\HAExtenderConfigRequestRunner.cs" />
+    <Compile Include="Service\HighAvailability\HAAsyncResult.cs" />
+    <Compile Include="Service\HighAvailability\HAPublicationsFileRequestRunner.cs" />
+    <Compile Include="Service\HighAvailability\HAKsiService.cs" />
+    <Compile Include="Service\HighAvailability\HARequestRunner.cs" />
+    <Compile Include="Service\HighAvailability\HAAggregatorConfigRequestRunner.cs" />
+    <Compile Include="Service\HighAvailability\HAExtendRequestRunner.cs" />
+    <Compile Include="Service\HighAvailability\HASignRequestRunner.cs" />
+    <Compile Include="Service\KsiServiceRequestType.cs" />
+    <Compile Include="Service\KsiServiceResponseParser.cs" />
+    <Compile Include="Service\AggregatorConfig.cs" />
+    <Compile Include="Service\ExtenderConfigRequestPayload.cs" />
+    <Compile Include="Service\ExtenderConfig.cs" />
+    <Compile Include="Service\ExtenderConfigResponsePayload.cs" />
+    <Compile Include="Service\IdentityMetadata.cs" />
+    <Compile Include="Service\SignRequestResponsePayload.cs" />
+    <Compile Include="Service\RequestResponsePayload.cs" />
+    <Compile Include="Service\ResponsePayload.cs" />
+    <Compile Include="Service\KsiService.PublicationsFile.cs" />
+    <Compile Include="Service\KsiService.Extend.cs" />
+    <Compile Include="Service\KsiService.Aggregate.cs" />
+    <Compile Include="Service\LegacyAggregationErrorPayload.cs" />
+    <Compile Include="Service\LegacyAggregationRequestPayload.cs" />
+    <Compile Include="Service\LegacyAggregationResponsePayload.cs" />
+    <Compile Include="Service\AggregationResponsePdu.cs" />
+    <Compile Include="Service\AggregationRequestPdu.cs" />
+    <Compile Include="Service\LegacyExtendErrorPayload.cs" />
+    <Compile Include="Service\LegacyExtendRequestPayload.cs" />
+    <Compile Include="Service\LegacyExtendResponsePayload.cs" />
+    <Compile Include="Service\ExtendResponsePdu.cs" />
+    <Compile Include="Service\ExtendRequestPdu.cs" />
+    <Compile Include="Service\LegacyAggregationPdu.cs" />
+    <Compile Include="Service\AggregatorConfigRequestPayload.cs" />
+    <Compile Include="Service\AggregatorConfigResponsePayload.cs" />
+    <Compile Include="Service\BlockSigner.cs" />
+    <Compile Include="Service\LegacyExtendPdu.cs" />
+    <Compile Include="Service\LegacyPdu.cs" />
+    <Compile Include="Service\PduVersion.cs" />
+    <Compile Include="Service\Tcp\TcpAsyncResultCollection.cs" />
+    <Compile Include="Service\Tcp\TcpResponsePayloadType.cs" />
+    <Compile Include="Service\Tcp\TcpResponseProcessor.cs" />
+    <Compile Include="Service\TcpKsiServiceProtocol.cs" />
+    <Compile Include="Service\Tcp\TcpKsiServiceAsyncResult.cs" />
+    <Compile Include="Service\Tcp\TcpRequestType.cs" />
+    <Compile Include="Service\Tcp\TcpResponsePayloadInfo.cs" />
+    <Compile Include="Service\TreeBuilder.cs" />
+    <Compile Include="Signature\AggregationHashChain.Metadata.cs" />
+    <Compile Include="Signature\AggregationHashChain.Link.cs" />
+    <Compile Include="Signature\IdentityType.cs" />
+    <Compile Include="Signature\IIdentity.cs" />
+    <Compile Include="Signature\IKsiSignatureFactory.cs" />
+    <Compile Include="Signature\LegacyIdentity.cs" />
+    <Compile Include="Signature\Verification\Rule\InputHashAlgorithmVerificationRule.cs" />
+    <Compile Include="Signature\Verification\Rule\OkResultRule.cs" />
+    <Compile Include="Signature\Verification\Rule\DocumentHashLevelVerificationRule.cs" />
+    <Compile Include="Signature\Verification\Rule\DocumentHashVerificationRule.cs" />
+    <Compile Include="Signature\Verification\Rule\AggregationHashChainIndexSuccessorRule.cs" />
+    <Compile Include="Signature\Verification\Rule\Rfc3161RecordAggregationTimeRule.cs" />
+    <Compile Include="Signature\Verification\Rule\Rfc3161RecordChainIndexRule.cs" />
+    <Compile Include="Signature\Verification\Rule\AggregationHashChainMetadataRule.cs" />
+    <Compile Include="Signature\Verification\Rule\AggregationHashChainIndexRule.cs" />
+    <Compile Include="Service\TreeNode.cs" />
+    <Compile Include="Utils\Base16.cs" />
+    <Compile Include="Utils\Base32.cs" />
+    <Compile Include="Utils\BaseX.cs" />
+    <Compile Include="Utils\Crc32.cs" />
+    <Compile Include="Utils\Util.cs" />
+    <Content Include="NLog.config">
+      <CopyToOutputDirectory>Always</CopyToOutputDirectory>
+    </Content>
+    <None Include="ksi-net-api.licenseheader" />
+    <None Include="NLog.xsd">
+      <SubType>Designer</SubType>
+    </None>
+    <None Include="packages.config" />
+    <Compile Include="Service\ErrorPayload.cs" />
+    <Compile Include="Service\ExtendRequestPayload.cs" />
+    <Compile Include="Service\ExtendErrorPayload.cs" />
+    <Compile Include="Service\AggregationErrorPayload.cs" />
+    <Compile Include="Service\AggregationResponsePayload.cs" />
+    <Compile Include="Service\AggregationRequestPayload.cs" />
+    <Compile Include="Service\ExtendResponsePayload.cs" />
+    <Compile Include="Service\HttpKsiServiceProtocol.cs" />
+    <Compile Include="Service\IKsiService.cs" />
+    <Compile Include="Service\IKsiPublicationsFileServiceProtocol.cs" />
+    <Compile Include="Service\IKsiSigningServiceProtocol.cs" />
+    <Compile Include="Service\IKsiExtendingServiceProtocol.cs" />
+    <Compile Include="Service\IServiceCredentials.cs" />
+    <Compile Include="Service\PduPayload.cs" />
+    <Compile Include="Service\Pdu.cs" />
+    <Compile Include="Service\KsiService.cs" />
+    <Compile Include="Service\PduHeader.cs" />
+    <Compile Include="Service\ServiceCredentials.cs" />
+    <Compile Include="Signature\AggregationAuthenticationRecord.cs" />
+    <Compile Include="Signature\AggregationHashChain.cs" />
+    <Compile Include="Signature\AggregationHashChainResult.cs" />
+    <Compile Include="Signature\CalendarAuthenticationRecord.cs" />
+    <Compile Include="Signature\CalendarHashChain.cs" />
+    <Compile Include="KsiProvider.cs" />
+    <Compile Include="ICryptoProvider.cs" />
+    <Compile Include="Signature\IKsiSignature.cs" />
+    <Compile Include="Signature\KsiSignature.cs" />
+    <Compile Include="Signature\KsiSignatureFactory.cs" />
+    <Compile Include="Signature\LinkDirection.cs" />
+    <Compile Include="Publication\PublicationRecord.cs" />
+    <Compile Include="Signature\Rfc3161Record.cs" />
+    <Compile Include="Signature\SignatureData.cs" />
+    <Compile Include="Signature\Verification\Policy\CalendarBasedVerificationPolicy.cs" />
+    <Compile Include="Signature\Verification\Policy\PublicationBasedVerificationPolicy.cs" />
+    <Compile Include="Signature\Verification\Policy\KeyBasedVerificationPolicy.cs" />
+    <Compile Include="Signature\Verification\Policy\PublicationsFileVerificationPolicy.cs" />
+    <Compile Include="Signature\Verification\Policy\UserProvidedPublicationBasedVerificationPolicy.cs" />
+    <Compile Include="Signature\Verification\Policy\VerificationPolicy.cs" />
+    <Compile Include="Signature\Verification\Rule\CalendarAuthenticationRecordAggregationTimeRule.cs" />
+    <Compile Include="Signature\Verification\Rule\ExtendedSignatureAggregationChainRightLinksMatchesRule.cs" />
+    <Compile Include="Signature\Verification\Rule\ExtendedSignatureCalendarChainAggregationTimeRule.cs" />
+    <Compile Include="Signature\Verification\Rule\ExtendedSignatureCalendarChainRootHashRule.cs" />
+    <Compile Include="Signature\Verification\Rule\ExtendedSignatureCalendarChainInputHashRule.cs" />
+    <Compile Include="Signature\Verification\Rule\CalendarAuthenticationRecordAggregationHashRule.cs" />
+    <Compile Include="Signature\Verification\Rule\SignaturePublicationRecordExistenceRule.cs" />
+    <Compile Include="Signature\Verification\Rule\VerificationRule.cs" />
+    <Compile Include="Signature\Verification\Rule\CalendarAuthenticationRecordExistenceRule.cs" />
+    <Compile Include="Signature\Verification\Rule\CalendarAuthenticationRecordSignatureVerificationRule.cs" />
+    <Compile Include="Signature\Verification\Rule\CertificateExistenceRule.cs" />
+    <Compile Include="Signature\Verification\Rule\CalendarHashChainExistenceRule.cs" />
+    <Compile Include="Signature\Verification\Rule\UserProvidedPublicationVerificationRule.cs" />
+    <Compile Include="Signature\Verification\Rule\ExtendingPermittedVerificationRule.cs" />
+    <Compile Include="Signature\Verification\Rule\PublicationsFileSignaturePublicationMatchRule.cs" />
+    <Compile Include="Signature\Verification\Rule\PublicationsFileExtendedSignatureInputHashRule.cs" />
+    <Compile Include="Signature\Verification\Rule\PublicationsFilePublicationHashMatchesExtenderResponseRule.cs" />
+    <Compile Include="Signature\Verification\Rule\UserProvidedPublicationHashMatchesExtendedResponseRule.cs" />
+    <Compile Include="Signature\Verification\Rule\UserProvidedPublicationExtendedSignatureInputHashRule.cs" />
+    <Compile Include="Signature\Verification\Rule\PublicationsFilePublicationTimeMatchesExtenderResponseRule.cs" />
+    <Compile Include="Signature\Verification\Rule\UserProvidedPublicationExistenceRule.cs" />
+    <Compile Include="Signature\Verification\Rule\UserProvidedPublicationTimeMatchesExtendedResponseRule.cs" />
+    <Compile Include="Signature\Verification\Rule\UserProvidedPublicationCreationTimeVerificationRule.cs" />
+    <Compile Include="Signature\Verification\Rule\SignaturePublicationRecordPublicationHashRule.cs" />
+    <Compile Include="Signature\Verification\Rule\SignaturePublicationRecordPublicationTimeRule.cs" />
+    <Compile Include="Signature\Verification\Rule\AggregationHashChainTimeConsistencyRule.cs" />
+    <Compile Include="Signature\Verification\Rule\CalendarHashChainRegistrationTimeRule.cs" />
+    <Compile Include="Signature\Verification\Rule\CalendarHashChainAggregationTimeRule.cs" />
+    <Compile Include="Signature\Verification\Rule\CalendarHashChainInputHashVerificationRule.cs" />
+    <Compile Include="Signature\Verification\Policy\InternalVerificationPolicy.cs" />
+    <Compile Include="Signature\Verification\Rule\AggregationHashChainConsistencyRule.cs" />
+    <Compile Include="Signature\Verification\Rule\AggregationChainInputHashVerificationRule.cs" />
+    <Compile Include="Signature\Verification\IVerificationContext.cs" />
+    <Compile Include="Signature\Verification\VerificationContext.cs" />
+    <Compile Include="Signature\Verification\VerificationError.cs" />
+    <Compile Include="Signature\Verification\VerificationResult.cs" />
+    <Compile Include="Signature\Verification\VerificationResultCode.cs" />
+    <Compile Include="Trust\IKsiTrustProvider.cs" />
+    <Compile Include="Trust\IPkiTrustProvider.cs" />
+    <Compile Include="Trust\PkiTrustStoreProvider.cs" />
+  </ItemGroup>
+  <ItemGroup>
+    <None Include="app.config">
+      <SubType>Designer</SubType>
+    </None>
+    <None Include="Properties\Settings.settings">
+      <Generator>SettingsSingleFileGenerator</Generator>
+      <LastGenOutput>Settings.Designer.cs</LastGenOutput>
+    </None>
+  </ItemGroup>
+  <ItemGroup />
+  <Import Project="$(MSBuildToolsPath)\Microsoft.CSharp.targets" />
+  <!-- To modify your build process, add your task inside one of the targets below and uncomment it. 
+       Other similar extension points exist, see Microsoft.Common.targets.
+  <Target Name="BeforeBuild">
+  </Target>
+  <Target Name="AfterBuild">
+  </Target>
+  -->
 </Project>