﻿using System.Collections.Generic;
using Guardtime.KSI.Exceptions;
using Guardtime.KSI.Hashing;
using Guardtime.KSI.Parser;
using Guardtime.KSI.Utils;

namespace Guardtime.KSI.Service
{
    /// <summary>
    ///     Aggregation request payload.
    /// </summary>
    public sealed class AggregationRequestPayload : AggregationPduPayload
    {
        private readonly RawTag _config;
        private readonly ImprintTag _requestHash;
        private readonly IntegerTag _requestId;
        private readonly IntegerTag _requestLevel;

        /// <summary>
        ///     Create extend request payload from TLV element.
        /// </summary>
        /// <param name="tag">TLV element</param>
        /// <exception cref="TlvException">thrown when TLV parsing fails</exception>
        public AggregationRequestPayload(TlvTag tag) : base(tag)
        {
            if (Type != Constants.AggregationRequestPayload.TagType)
            {
                throw new TlvException("Invalid aggregation request payload type(" + Type + ").");
            }

            int requestIdCount = 0;
            int requestHashCount = 0;
            int requestLevelCount = 0;
            int configCount = 0;

            for (int i = 0; i < Count; i++)
            {
                switch (this[i].Type)
                {
                    case Constants.AggregationRequestPayload.RequestIdTagType:
                        _requestId = new IntegerTag(this[i]);
                        requestIdCount++;
                        break;
                    case Constants.AggregationRequestPayload.RequestHashTagType:
                        _requestHash = new ImprintTag(this[i]);
                        requestHashCount++;
                        break;
                    case Constants.AggregationRequestPayload.RequestLevelTagType:
                        _requestLevel = new IntegerTag(this[i]);
                        requestLevelCount++;
                        break;
                    case Constants.AggregationRequestPayload.ConfigTagType:
                        _config = new RawTag(this[i]);
                        configCount++;
                        break;
                    default:
                        VerifyCriticalFlag(this[i]);
                        break;
                }
            }

            if (requestIdCount != 1)
            {
                throw new TlvException("Only one request id must exist in aggregation request payload.");
            }

            if (requestHashCount != 1)
            {
                throw new TlvException("Only one request hash must exist in aggregation request payload.");
            }

            if (requestLevelCount > 1)
            {
                throw new TlvException(
                    "Only one request level is allowed in aggregation request payload.");
            }

            if (configCount > 1)
            {
                throw new TlvException("Only one config tag is allowed in aggregation request payload.");
            }
        }

        /// <summary>
        ///     Create aggregation request payload from data hash.
        /// </summary>
        /// <param name="hash">data hash</param>
        /// <exception cref="TlvException">thrown when data hash is null</exception>
<<<<<<< HEAD
        public AggregationRequestPayload(DataHash hash) : base(TagType, false, false, new List<TlvTag>()
        {
            new IntegerTag(RequestIdTagType, false, false, Util.GetRandomUnsignedLong()),
            new ImprintTag(RequestHashTagType, false, false, hash)
        })
        {
            _requestId = (IntegerTag)this[0];
            _requestHash = (ImprintTag)this[1];
=======
        public AggregationRequestPayload(DataHash hash) : base(Constants.AggregationRequestPayload.TagType, false, false, new List<TlvTag>())
        {
            if (hash == null)
            {
                throw new TlvException("Invalid data hash: null.");
            }

            _requestId = new IntegerTag(Constants.AggregationRequestPayload.RequestIdTagType, false, false, Util.GetRandomUnsignedLong());
            AddTag(_requestId);

            _requestHash = new ImprintTag(Constants.AggregationRequestPayload.RequestHashTagType, false, false, hash);
            AddTag(_requestHash);
>>>>>>> 1bada85f
        }

        /// <summary>
        ///     Get request hash.
        /// </summary>
        public DataHash RequestHash
        {
            get { return _requestHash.Value; }
        }

        /// <summary>
        ///     Is config requested.
        /// </summary>
        public bool IsConfigRequested
        {
            get { return _config == null; }
        }

        /// <summary>
        ///     Get request ID.
        /// </summary>
        public ulong RequestId
        {
            get { return _requestId.Value; }
        }

        /// <summary>
        ///     Get request level if it exists.
        /// </summary>
        public ulong? RequestLevel
        {
            get { return _requestLevel == null ? (ulong?)null : _requestLevel.Value; }
        }
    }
}<|MERGE_RESOLUTION|>--- conflicted
+++ resolved
@@ -1,146 +1,131 @@
-﻿using System.Collections.Generic;
-using Guardtime.KSI.Exceptions;
-using Guardtime.KSI.Hashing;
-using Guardtime.KSI.Parser;
-using Guardtime.KSI.Utils;
-
-namespace Guardtime.KSI.Service
-{
-    /// <summary>
-    ///     Aggregation request payload.
-    /// </summary>
-    public sealed class AggregationRequestPayload : AggregationPduPayload
-    {
-        private readonly RawTag _config;
-        private readonly ImprintTag _requestHash;
-        private readonly IntegerTag _requestId;
-        private readonly IntegerTag _requestLevel;
-
-        /// <summary>
-        ///     Create extend request payload from TLV element.
-        /// </summary>
-        /// <param name="tag">TLV element</param>
-        /// <exception cref="TlvException">thrown when TLV parsing fails</exception>
-        public AggregationRequestPayload(TlvTag tag) : base(tag)
-        {
-            if (Type != Constants.AggregationRequestPayload.TagType)
-            {
-                throw new TlvException("Invalid aggregation request payload type(" + Type + ").");
-            }
-
-            int requestIdCount = 0;
-            int requestHashCount = 0;
-            int requestLevelCount = 0;
-            int configCount = 0;
-
-            for (int i = 0; i < Count; i++)
-            {
-                switch (this[i].Type)
-                {
-                    case Constants.AggregationRequestPayload.RequestIdTagType:
-                        _requestId = new IntegerTag(this[i]);
-                        requestIdCount++;
-                        break;
-                    case Constants.AggregationRequestPayload.RequestHashTagType:
-                        _requestHash = new ImprintTag(this[i]);
-                        requestHashCount++;
-                        break;
-                    case Constants.AggregationRequestPayload.RequestLevelTagType:
-                        _requestLevel = new IntegerTag(this[i]);
-                        requestLevelCount++;
-                        break;
-                    case Constants.AggregationRequestPayload.ConfigTagType:
-                        _config = new RawTag(this[i]);
-                        configCount++;
-                        break;
-                    default:
-                        VerifyCriticalFlag(this[i]);
-                        break;
-                }
-            }
-
-            if (requestIdCount != 1)
-            {
-                throw new TlvException("Only one request id must exist in aggregation request payload.");
-            }
-
-            if (requestHashCount != 1)
-            {
-                throw new TlvException("Only one request hash must exist in aggregation request payload.");
-            }
-
-            if (requestLevelCount > 1)
-            {
-                throw new TlvException(
-                    "Only one request level is allowed in aggregation request payload.");
-            }
-
-            if (configCount > 1)
-            {
-                throw new TlvException("Only one config tag is allowed in aggregation request payload.");
-            }
-        }
-
-        /// <summary>
-        ///     Create aggregation request payload from data hash.
-        /// </summary>
-        /// <param name="hash">data hash</param>
-        /// <exception cref="TlvException">thrown when data hash is null</exception>
-<<<<<<< HEAD
-        public AggregationRequestPayload(DataHash hash) : base(TagType, false, false, new List<TlvTag>()
-        {
-            new IntegerTag(RequestIdTagType, false, false, Util.GetRandomUnsignedLong()),
-            new ImprintTag(RequestHashTagType, false, false, hash)
-        })
-        {
-            _requestId = (IntegerTag)this[0];
-            _requestHash = (ImprintTag)this[1];
-=======
-        public AggregationRequestPayload(DataHash hash) : base(Constants.AggregationRequestPayload.TagType, false, false, new List<TlvTag>())
-        {
-            if (hash == null)
-            {
-                throw new TlvException("Invalid data hash: null.");
-            }
-
-            _requestId = new IntegerTag(Constants.AggregationRequestPayload.RequestIdTagType, false, false, Util.GetRandomUnsignedLong());
-            AddTag(_requestId);
-
-            _requestHash = new ImprintTag(Constants.AggregationRequestPayload.RequestHashTagType, false, false, hash);
-            AddTag(_requestHash);
->>>>>>> 1bada85f
-        }
-
-        /// <summary>
-        ///     Get request hash.
-        /// </summary>
-        public DataHash RequestHash
-        {
-            get { return _requestHash.Value; }
-        }
-
-        /// <summary>
-        ///     Is config requested.
-        /// </summary>
-        public bool IsConfigRequested
-        {
-            get { return _config == null; }
-        }
-
-        /// <summary>
-        ///     Get request ID.
-        /// </summary>
-        public ulong RequestId
-        {
-            get { return _requestId.Value; }
-        }
-
-        /// <summary>
-        ///     Get request level if it exists.
-        /// </summary>
-        public ulong? RequestLevel
-        {
-            get { return _requestLevel == null ? (ulong?)null : _requestLevel.Value; }
-        }
-    }
+﻿using System.Collections.Generic;
+using Guardtime.KSI.Exceptions;
+using Guardtime.KSI.Hashing;
+using Guardtime.KSI.Parser;
+using Guardtime.KSI.Utils;
+
+namespace Guardtime.KSI.Service
+{
+    /// <summary>
+    ///     Aggregation request payload.
+    /// </summary>
+    public sealed class AggregationRequestPayload : AggregationPduPayload
+    {
+        private readonly RawTag _config;
+        private readonly ImprintTag _requestHash;
+        private readonly IntegerTag _requestId;
+        private readonly IntegerTag _requestLevel;
+
+        /// <summary>
+        ///     Create extend request payload from TLV element.
+        /// </summary>
+        /// <param name="tag">TLV element</param>
+        /// <exception cref="TlvException">thrown when TLV parsing fails</exception>
+        public AggregationRequestPayload(TlvTag tag) : base(tag)
+        {
+            if (Type != Constants.AggregationRequestPayload.TagType)
+            {
+                throw new TlvException("Invalid aggregation request payload type(" + Type + ").");
+            }
+
+            int requestIdCount = 0;
+            int requestHashCount = 0;
+            int requestLevelCount = 0;
+            int configCount = 0;
+
+            for (int i = 0; i < Count; i++)
+            {
+                switch (this[i].Type)
+                {
+                    case Constants.AggregationRequestPayload.RequestIdTagType:
+                        _requestId = new IntegerTag(this[i]);
+                        requestIdCount++;
+                        break;
+                    case Constants.AggregationRequestPayload.RequestHashTagType:
+                        _requestHash = new ImprintTag(this[i]);
+                        requestHashCount++;
+                        break;
+                    case Constants.AggregationRequestPayload.RequestLevelTagType:
+                        _requestLevel = new IntegerTag(this[i]);
+                        requestLevelCount++;
+                        break;
+                    case Constants.AggregationRequestPayload.ConfigTagType:
+                        _config = new RawTag(this[i]);
+                        configCount++;
+                        break;
+                    default:
+                        VerifyCriticalFlag(this[i]);
+                        break;
+                }
+            }
+
+            if (requestIdCount != 1)
+            {
+                throw new TlvException("Only one request id must exist in aggregation request payload.");
+            }
+
+            if (requestHashCount != 1)
+            {
+                throw new TlvException("Only one request hash must exist in aggregation request payload.");
+            }
+
+            if (requestLevelCount > 1)
+            {
+                throw new TlvException(
+                    "Only one request level is allowed in aggregation request payload.");
+            }
+
+            if (configCount > 1)
+            {
+                throw new TlvException("Only one config tag is allowed in aggregation request payload.");
+            }
+        }
+
+        /// <summary>
+        ///     Create aggregation request payload from data hash.
+        /// </summary>
+        /// <param name="hash">data hash</param>
+        /// <exception cref="TlvException">thrown when data hash is null</exception>
+        public AggregationRequestPayload(DataHash hash) : base(Constants.AggregationRequestPayload.TagType, false, false, new List<TlvTag>()
+        {
+            new IntegerTag(Constants.AggregationRequestPayload.RequestIdTagType, false, false, Util.GetRandomUnsignedLong()),
+            new ImprintTag(Constants.AggregationRequestPayload.RequestHashTagType, false, false, hash)
+        })
+        {
+            _requestId = (IntegerTag)this[0];
+            _requestHash = (ImprintTag)this[1];
+        }
+
+        /// <summary>
+        ///     Get request hash.
+        /// </summary>
+        public DataHash RequestHash
+        {
+            get { return _requestHash.Value; }
+        }
+
+        /// <summary>
+        ///     Is config requested.
+        /// </summary>
+        public bool IsConfigRequested
+        {
+            get { return _config == null; }
+        }
+
+        /// <summary>
+        ///     Get request ID.
+        /// </summary>
+        public ulong RequestId
+        {
+            get { return _requestId.Value; }
+        }
+
+        /// <summary>
+        ///     Get request level if it exists.
+        /// </summary>
+        public ulong? RequestLevel
+        {
+            get { return _requestLevel?.Value; }
+        }
+    }
 }