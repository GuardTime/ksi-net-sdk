﻿using System.Collections.Generic;
using System.IO;
using System.Security.Cryptography;
using Guardtime.KSI.Exceptions;
using Guardtime.KSI.Hashing;
using Guardtime.KSI.Parser;
using HashAlgorithm = Guardtime.KSI.Hashing.HashAlgorithm;

namespace Guardtime.KSI.Service
{
    /// <summary>
    ///     KSI PDU.
    /// </summary>
    public abstract class KsiPdu : CompositeTag
    {
        private readonly KsiPduHeader _header;
        private readonly ImprintTag _mac;

        /// <summary>
        ///     Get PDU payload.
        /// </summary>
        public abstract KsiPduPayload Payload { get; }

        /// <summary>
        ///     Create KSI PDU from TLV element.
        /// </summary>
        /// <param name="tag">TLV element</param>
        protected KsiPdu(ITlvTag tag) : base(tag)
        {
            for (int i = 0; i < Count; i++)
            {
                switch (this[i].Type)
                {
                    case Constants.KsiPduHeader.TagType:
                        _header = new KsiPduHeader(this[i]);
                        break;
                    case Constants.KsiPdu.MacTagType:
                        _mac = new ImprintTag(this[i]);
                        break;
                }
            }
        }

        /// <summary>
        ///     Create KSI PDU from PDU header and data.
        /// </summary>
        /// <param name="header">KSI PDU header</param>
        /// <param name="mac">KSI pdu hmac</param>
        /// <param name="type">TLV type</param>
        /// <param name="nonCritical">Is TLV element non critical</param>
        /// <param name="forward">Is TLV element forwarded</param>
        /// <param name="value">TLV element list</param>
        /// <exception cref="TlvException">thrown when TLV header is null</exception>
        protected KsiPdu(KsiPduHeader header, ImprintTag mac, uint type, bool nonCritical, bool forward, List<ITlvTag> value)
            : base(type, nonCritical, forward, value)
        {
            if (header == null)
            {
                throw new TlvException("Invalid TLV header: null.");
            }

            if (mac == null)
            {
                throw new TlvException("Invalid hashmac hash: null");
            }

            _header = header;
            _mac = mac;
        }

        /// <summary>
<<<<<<< HEAD
        ///     Get KSI PDU payload.
        /// </summary>
        public abstract KsiPduPayload Payload { get; }
=======
        /// Append list to another list.
        /// </summary>
        /// <param name="initialList">initial list</param>
        /// <param name="addList">added list</param>
        /// <returns>new appended list</returns>
        private static List<TlvTag> AppendList(IList<TlvTag> initialList, IList<TlvTag> addList)
        {
            List<TlvTag> list = new List<TlvTag>();
            list.AddRange(initialList);
            list.AddRange(addList);
            return list;
        }

>>>>>>> 74d779ee

        /// <summary>
        ///     Calculate MAC and attach it to PDU.
        /// </summary>
        /// <param name="key">hmac key</param>
        /// <param name="header">KSI header</param>
        /// <param name="payload">KSI payload</param>
        public static ImprintTag GetHashMacTag(byte[] key, KsiPduHeader header, KsiPduPayload payload)
        {
            using (TlvWriter writer = new TlvWriter(new MemoryStream()))
            {
                writer.WriteTag(header);
                writer.WriteTag(payload);
                return new ImprintTag(Constants.KsiPdu.MacTagType, false, false, CalculateMac(key, ((MemoryStream)writer.BaseStream).ToArray()));
            }
        }

        /// <summary>
        ///     Calculate HMAC for data with given key.
        /// </summary>
        /// <param name="key">hmac key</param>
        /// <param name="data">hmac calculation data</param>
        /// <returns>hmac data hash</returns>
        private static DataHash CalculateMac(byte[] key, byte[] data)
        {
            HMACSHA256 hmac = new HMACSHA256(key);
            return new DataHash(HashAlgorithm.Sha2256, hmac.ComputeHash(data));
        }

        /// <summary>
        ///     Validate mac attached to KSI PDU.
        /// </summary>
        /// <param name="key">message key</param>
        /// <returns>true if MAC is valid</returns>
        public bool ValidateMac(byte[] key)
        {
            if (_mac == null)
            {
                return false;
            }


            using (TlvWriter writer = new TlvWriter(new MemoryStream()))
            {
                writer.WriteTag(_header);
                writer.WriteTag(Payload);

                DataHash hash = CalculateMac(key, ((MemoryStream)writer.BaseStream).ToArray());
                return hash.Equals(_mac.Value);
            }
        }
    }
}<|MERGE_RESOLUTION|>--- conflicted
+++ resolved
@@ -1,143 +1,122 @@
-﻿using System.Collections.Generic;
-using System.IO;
-using System.Security.Cryptography;
-using Guardtime.KSI.Exceptions;
-using Guardtime.KSI.Hashing;
-using Guardtime.KSI.Parser;
-using HashAlgorithm = Guardtime.KSI.Hashing.HashAlgorithm;
-
-namespace Guardtime.KSI.Service
-{
-    /// <summary>
-    ///     KSI PDU.
-    /// </summary>
-    public abstract class KsiPdu : CompositeTag
-    {
-        private readonly KsiPduHeader _header;
-        private readonly ImprintTag _mac;
-
-        /// <summary>
-        ///     Get PDU payload.
-        /// </summary>
-        public abstract KsiPduPayload Payload { get; }
-
-        /// <summary>
-        ///     Create KSI PDU from TLV element.
-        /// </summary>
-        /// <param name="tag">TLV element</param>
-        protected KsiPdu(ITlvTag tag) : base(tag)
-        {
-            for (int i = 0; i < Count; i++)
-            {
-                switch (this[i].Type)
-                {
-                    case Constants.KsiPduHeader.TagType:
-                        _header = new KsiPduHeader(this[i]);
-                        break;
-                    case Constants.KsiPdu.MacTagType:
-                        _mac = new ImprintTag(this[i]);
-                        break;
-                }
-            }
-        }
-
-        /// <summary>
-        ///     Create KSI PDU from PDU header and data.
-        /// </summary>
-        /// <param name="header">KSI PDU header</param>
-        /// <param name="mac">KSI pdu hmac</param>
-        /// <param name="type">TLV type</param>
-        /// <param name="nonCritical">Is TLV element non critical</param>
-        /// <param name="forward">Is TLV element forwarded</param>
-        /// <param name="value">TLV element list</param>
-        /// <exception cref="TlvException">thrown when TLV header is null</exception>
-        protected KsiPdu(KsiPduHeader header, ImprintTag mac, uint type, bool nonCritical, bool forward, List<ITlvTag> value)
-            : base(type, nonCritical, forward, value)
-        {
-            if (header == null)
-            {
-                throw new TlvException("Invalid TLV header: null.");
-            }
-
-            if (mac == null)
-            {
-                throw new TlvException("Invalid hashmac hash: null");
-            }
-
-            _header = header;
-            _mac = mac;
-        }
-
-        /// <summary>
-<<<<<<< HEAD
-        ///     Get KSI PDU payload.
-        /// </summary>
-        public abstract KsiPduPayload Payload { get; }
-=======
-        /// Append list to another list.
-        /// </summary>
-        /// <param name="initialList">initial list</param>
-        /// <param name="addList">added list</param>
-        /// <returns>new appended list</returns>
-        private static List<TlvTag> AppendList(IList<TlvTag> initialList, IList<TlvTag> addList)
-        {
-            List<TlvTag> list = new List<TlvTag>();
-            list.AddRange(initialList);
-            list.AddRange(addList);
-            return list;
-        }
-
->>>>>>> 74d779ee
-
-        /// <summary>
-        ///     Calculate MAC and attach it to PDU.
-        /// </summary>
-        /// <param name="key">hmac key</param>
-        /// <param name="header">KSI header</param>
-        /// <param name="payload">KSI payload</param>
-        public static ImprintTag GetHashMacTag(byte[] key, KsiPduHeader header, KsiPduPayload payload)
-        {
-            using (TlvWriter writer = new TlvWriter(new MemoryStream()))
-            {
-                writer.WriteTag(header);
-                writer.WriteTag(payload);
-                return new ImprintTag(Constants.KsiPdu.MacTagType, false, false, CalculateMac(key, ((MemoryStream)writer.BaseStream).ToArray()));
-            }
-        }
-
-        /// <summary>
-        ///     Calculate HMAC for data with given key.
-        /// </summary>
-        /// <param name="key">hmac key</param>
-        /// <param name="data">hmac calculation data</param>
-        /// <returns>hmac data hash</returns>
-        private static DataHash CalculateMac(byte[] key, byte[] data)
-        {
-            HMACSHA256 hmac = new HMACSHA256(key);
-            return new DataHash(HashAlgorithm.Sha2256, hmac.ComputeHash(data));
-        }
-
-        /// <summary>
-        ///     Validate mac attached to KSI PDU.
-        /// </summary>
-        /// <param name="key">message key</param>
-        /// <returns>true if MAC is valid</returns>
-        public bool ValidateMac(byte[] key)
-        {
-            if (_mac == null)
-            {
-                return false;
-            }
-
-
-            using (TlvWriter writer = new TlvWriter(new MemoryStream()))
-            {
-                writer.WriteTag(_header);
-                writer.WriteTag(Payload);
-
-                DataHash hash = CalculateMac(key, ((MemoryStream)writer.BaseStream).ToArray());
-                return hash.Equals(_mac.Value);
-            }
-        }
-    }
+﻿using System.Collections.Generic;
+using System.IO;
+using System.Security.Cryptography;
+using Guardtime.KSI.Exceptions;
+using Guardtime.KSI.Hashing;
+using Guardtime.KSI.Parser;
+using HashAlgorithm = Guardtime.KSI.Hashing.HashAlgorithm;
+
+namespace Guardtime.KSI.Service
+{
+    /// <summary>
+    ///     KSI PDU.
+    /// </summary>
+    public abstract class KsiPdu : CompositeTag
+    {
+        private readonly KsiPduHeader _header;
+        private readonly ImprintTag _mac;
+
+        /// <summary>
+        ///     Get PDU payload.
+        /// </summary>
+        public abstract KsiPduPayload Payload { get; }
+
+        /// <summary>
+        ///     Create KSI PDU from TLV element.
+        /// </summary>
+        /// <param name="tag">TLV element</param>
+        protected KsiPdu(ITlvTag tag) : base(tag)
+        {
+            for (int i = 0; i < Count; i++)
+            {
+                switch (this[i].Type)
+                {
+                    case Constants.KsiPduHeader.TagType:
+                        _header = new KsiPduHeader(this[i]);
+                        break;
+                    case Constants.KsiPdu.MacTagType:
+                        _mac = new ImprintTag(this[i]);
+                        break;
+                }
+            }
+        }
+
+        /// <summary>
+        ///     Create KSI PDU from PDU header and data.
+        /// </summary>
+        /// <param name="header">KSI PDU header</param>
+        /// <param name="mac">KSI pdu hmac</param>
+        /// <param name="type">TLV type</param>
+        /// <param name="nonCritical">Is TLV element non critical</param>
+        /// <param name="forward">Is TLV element forwarded</param>
+        /// <param name="value">TLV element list</param>
+        /// <exception cref="TlvException">thrown when TLV header is null</exception>
+        protected KsiPdu(KsiPduHeader header, ImprintTag mac, uint type, bool nonCritical, bool forward, List<ITlvTag> value)
+            : base(type, nonCritical, forward, value)
+        {
+            if (header == null)
+            {
+                throw new TlvException("Invalid TLV header: null.");
+            }
+
+            if (mac == null)
+            {
+                throw new TlvException("Invalid hashmac hash: null");
+            }
+
+            _header = header;
+            _mac = mac;
+        }
+
+        /// <summary>
+        ///     Calculate MAC and attach it to PDU.
+        /// </summary>
+        /// <param name="key">hmac key</param>
+        /// <param name="header">KSI header</param>
+        /// <param name="payload">KSI payload</param>
+        public static ImprintTag GetHashMacTag(byte[] key, KsiPduHeader header, KsiPduPayload payload)
+        {
+            using (TlvWriter writer = new TlvWriter(new MemoryStream()))
+            {
+                writer.WriteTag(header);
+                writer.WriteTag(payload);
+                return new ImprintTag(Constants.KsiPdu.MacTagType, false, false, CalculateMac(key, ((MemoryStream)writer.BaseStream).ToArray()));
+            }
+        }
+
+        /// <summary>
+        ///     Calculate HMAC for data with given key.
+        /// </summary>
+        /// <param name="key">hmac key</param>
+        /// <param name="data">hmac calculation data</param>
+        /// <returns>hmac data hash</returns>
+        private static DataHash CalculateMac(byte[] key, byte[] data)
+        {
+            HMACSHA256 hmac = new HMACSHA256(key);
+            return new DataHash(HashAlgorithm.Sha2256, hmac.ComputeHash(data));
+        }
+
+        /// <summary>
+        ///     Validate mac attached to KSI PDU.
+        /// </summary>
+        /// <param name="key">message key</param>
+        /// <returns>true if MAC is valid</returns>
+        public bool ValidateMac(byte[] key)
+        {
+            if (_mac == null)
+            {
+                return false;
+            }
+
+
+            using (TlvWriter writer = new TlvWriter(new MemoryStream()))
+            {
+                writer.WriteTag(_header);
+                writer.WriteTag(Payload);
+
+                DataHash hash = CalculateMac(key, ((MemoryStream)writer.BaseStream).ToArray());
+                return hash.Equals(_mac.Value);
+            }
+        }
+    }
 }