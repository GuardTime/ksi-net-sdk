--- conflicted
+++ resolved
@@ -1,146 +1,142 @@
-﻿/*
- * Copyright 2013-2017 Guardtime, Inc.
- *
- * This file is part of the Guardtime client SDK.
- *
- * Licensed under the Apache License, Version 2.0 (the "License").
- * You may not use this file except in compliance with the License.
- * You may obtain a copy of the License at
- *     http://www.apache.org/licenses/LICENSE-2.0
- * Unless required by applicable law or agreed to in writing, software
- * distributed under the License is distributed on an "AS IS" BASIS,
- * WITHOUT WARRANTIES, CONDITIONS, OR OTHER LICENSES OF ANY KIND, either
- * express or implied. See the License for the specific language governing
- * permissions and limitations under the License.
- * "Guardtime" and "KSI" are trademarks or registered trademarks of
- * Guardtime, Inc., and no license to trademarks is granted; Guardtime
- * reserves and retains all trademark rights.
- */
-
-using System;
-<<<<<<< HEAD
-using System.Threading;
-=======
-using Guardtime.KSI.Exceptions;
->>>>>>> b7c4101c
-using Guardtime.KSI.Publication;
-using Guardtime.KSI.Signature;
-using Guardtime.KSI.Utils;
-using NLog;
-using HashAlgorithm = Guardtime.KSI.Hashing.HashAlgorithm;
-
-namespace Guardtime.KSI.Service
-{
-    /// <summary>
-    ///     KSI service.
-    /// </summary>
-    public partial class KsiService : IKsiService
-    {
-        private static readonly Logger Logger = LogManager.GetCurrentClassLogger();
-        private static readonly HashAlgorithm DefaultMacAlgorithm = HashAlgorithm.Sha2256;
-        private const PduVersion DefaultPduVersion = PduVersion.v2;
-
-        private readonly IKsiSigningServiceProtocol _signingServiceProtocol;
-        private readonly IKsiExtendingServiceProtocol _extendingServiceProtocol;
-        private readonly IKsiSignatureFactory _ksiSignatureFactory;
-        private readonly IPublicationsFileFactory _publicationsFileFactory;
-        private readonly IKsiPublicationsFileServiceProtocol _publicationsFileServiceProtocol;
-        private readonly IServiceCredentials _signingServiceCredentials;
-        private readonly IServiceCredentials _extendingServiceCredentials;
-        private readonly HashAlgorithm _signingMacAlgorithm;
-        private readonly HashAlgorithm _extendingMacAlgorithm;
-
-        /// <summary>
-        ///     Create KSI service with service protocol and service settings.
-        /// </summary>
-        /// <param name="signingServiceProtocol">signing service protocol</param>
-        /// <param name="signingServiceCredentials">signing service credentials</param>
-        /// <param name="extendingServiceProtocol">extending service protocol</param>
-        /// <param name="extendingServiceCredentials">extending service credentials</param>
-        /// <param name="publicationsFileServiceProtocol">publications file protocol</param>
-        /// <param name="publicationsFileFactory">publications file factory</param>
-        /// <param name="pduVersion">PDU version</param>
-        public KsiService(IKsiSigningServiceProtocol signingServiceProtocol,
-                          IServiceCredentials signingServiceCredentials,
-                          IKsiExtendingServiceProtocol extendingServiceProtocol,
-                          IServiceCredentials extendingServiceCredentials,
-                          IKsiPublicationsFileServiceProtocol publicationsFileServiceProtocol,
-                          IPublicationsFileFactory publicationsFileFactory,
-                          PduVersion pduVersion = DefaultPduVersion)
-            :
-                this(signingServiceProtocol,
-                    signingServiceCredentials,
-                    extendingServiceProtocol,
-                    extendingServiceCredentials,
-                    publicationsFileServiceProtocol,
-                    publicationsFileFactory,
-                    new KsiSignatureFactory(),
-                    pduVersion)
-        {
-        }
-
-        /// <summary>
-        ///     Create KSI service with service protocol and service settings.
-        /// </summary>
-        /// <param name="signingServiceProtocol">signing service protocol</param>
-        /// <param name="signingServiceCredentials">signing service credentials</param>
-        /// <param name="extendingServiceProtocol">extending service protocol</param>
-        /// <param name="extendingServiceCredentials">extending service credentials</param>
-        /// <param name="publicationsFileServiceProtocol">publications file protocol</param>
-        /// <param name="publicationsFileFactory">publications file factory</param>
-        /// <param name="ksiSignatureFactory">ksi signature factory</param>
-        /// <param name="pduVersion">PDU version</param>
-        public KsiService(IKsiSigningServiceProtocol signingServiceProtocol,
-                          IServiceCredentials signingServiceCredentials,
-                          IKsiExtendingServiceProtocol extendingServiceProtocol,
-                          IServiceCredentials extendingServiceCredentials,
-                          IKsiPublicationsFileServiceProtocol publicationsFileServiceProtocol,
-                          IPublicationsFileFactory publicationsFileFactory,
-                          IKsiSignatureFactory ksiSignatureFactory,
-                          PduVersion pduVersion = DefaultPduVersion)
-        {
-            _signingServiceProtocol = signingServiceProtocol;
-            _signingServiceCredentials = signingServiceCredentials;
-            _extendingServiceProtocol = extendingServiceProtocol;
-            _extendingServiceCredentials = extendingServiceCredentials;
-            _publicationsFileServiceProtocol = publicationsFileServiceProtocol;
-            _publicationsFileFactory = publicationsFileFactory;
-            _ksiSignatureFactory = ksiSignatureFactory;
-            PduVersion = pduVersion;
-
-            _signingMacAlgorithm = _signingServiceCredentials?.MacAlgorithm ?? DefaultMacAlgorithm;
-            _extendingMacAlgorithm = _extendingServiceCredentials?.MacAlgorithm ?? DefaultMacAlgorithm;
-        }
-
-        private bool IsLegacyPduVersion => PduVersion == PduVersion.v1;
-
-        /// <summary>
-        /// PDU format version
-        /// </summary>
-        public PduVersion PduVersion { get; }
-
-        /// <summary>
-        /// Generate new request ID
-        /// </summary>
-        /// <returns></returns>
-        protected virtual ulong GenerateRequestId()
-        {
-            return Util.GetRandomUnsignedLong();
-        }
-
-        private static KsiServiceAsyncResult GetKsiServiceAsyncResult(IAsyncResult asyncResult)
-        {
-            if (asyncResult == null)
-            {
-                throw new ArgumentNullException(nameof(asyncResult));
-            }
-
-            KsiServiceAsyncResult serviceAsyncResult = asyncResult as KsiServiceAsyncResult;
-            if (serviceAsyncResult == null)
-            {
-                throw new KsiServiceException("Invalid " + nameof(asyncResult) + " type: " + asyncResult.GetType() + "; Expected type: KsiServiceAsyncResult.");
-            }
-            return serviceAsyncResult;
-        }
-    }
+﻿/*
+ * Copyright 2013-2017 Guardtime, Inc.
+ *
+ * This file is part of the Guardtime client SDK.
+ *
+ * Licensed under the Apache License, Version 2.0 (the "License").
+ * You may not use this file except in compliance with the License.
+ * You may obtain a copy of the License at
+ *     http://www.apache.org/licenses/LICENSE-2.0
+ * Unless required by applicable law or agreed to in writing, software
+ * distributed under the License is distributed on an "AS IS" BASIS,
+ * WITHOUT WARRANTIES, CONDITIONS, OR OTHER LICENSES OF ANY KIND, either
+ * express or implied. See the License for the specific language governing
+ * permissions and limitations under the License.
+ * "Guardtime" and "KSI" are trademarks or registered trademarks of
+ * Guardtime, Inc., and no license to trademarks is granted; Guardtime
+ * reserves and retains all trademark rights.
+ */
+
+using System;
+using Guardtime.KSI.Exceptions;
+using Guardtime.KSI.Publication;
+using Guardtime.KSI.Signature;
+using Guardtime.KSI.Utils;
+using NLog;
+using HashAlgorithm = Guardtime.KSI.Hashing.HashAlgorithm;
+
+namespace Guardtime.KSI.Service
+{
+    /// <summary>
+    ///     KSI service.
+    /// </summary>
+    public partial class KsiService : IKsiService
+    {
+        private static readonly Logger Logger = LogManager.GetCurrentClassLogger();
+        private static readonly HashAlgorithm DefaultMacAlgorithm = HashAlgorithm.Sha2256;
+        private const PduVersion DefaultPduVersion = PduVersion.v2;
+
+        private readonly IKsiSigningServiceProtocol _signingServiceProtocol;
+        private readonly IKsiExtendingServiceProtocol _extendingServiceProtocol;
+        private readonly IKsiSignatureFactory _ksiSignatureFactory;
+        private readonly IPublicationsFileFactory _publicationsFileFactory;
+        private readonly IKsiPublicationsFileServiceProtocol _publicationsFileServiceProtocol;
+        private readonly IServiceCredentials _signingServiceCredentials;
+        private readonly IServiceCredentials _extendingServiceCredentials;
+        private readonly HashAlgorithm _signingMacAlgorithm;
+        private readonly HashAlgorithm _extendingMacAlgorithm;
+
+        /// <summary>
+        ///     Create KSI service with service protocol and service settings.
+        /// </summary>
+        /// <param name="signingServiceProtocol">signing service protocol</param>
+        /// <param name="signingServiceCredentials">signing service credentials</param>
+        /// <param name="extendingServiceProtocol">extending service protocol</param>
+        /// <param name="extendingServiceCredentials">extending service credentials</param>
+        /// <param name="publicationsFileServiceProtocol">publications file protocol</param>
+        /// <param name="publicationsFileFactory">publications file factory</param>
+        /// <param name="pduVersion">PDU version</param>
+        public KsiService(IKsiSigningServiceProtocol signingServiceProtocol,
+                          IServiceCredentials signingServiceCredentials,
+                          IKsiExtendingServiceProtocol extendingServiceProtocol,
+                          IServiceCredentials extendingServiceCredentials,
+                          IKsiPublicationsFileServiceProtocol publicationsFileServiceProtocol,
+                          IPublicationsFileFactory publicationsFileFactory,
+                          PduVersion pduVersion = DefaultPduVersion)
+            :
+                this(signingServiceProtocol,
+                    signingServiceCredentials,
+                    extendingServiceProtocol,
+                    extendingServiceCredentials,
+                    publicationsFileServiceProtocol,
+                    publicationsFileFactory,
+                    new KsiSignatureFactory(),
+                    pduVersion)
+        {
+        }
+
+        /// <summary>
+        ///     Create KSI service with service protocol and service settings.
+        /// </summary>
+        /// <param name="signingServiceProtocol">signing service protocol</param>
+        /// <param name="signingServiceCredentials">signing service credentials</param>
+        /// <param name="extendingServiceProtocol">extending service protocol</param>
+        /// <param name="extendingServiceCredentials">extending service credentials</param>
+        /// <param name="publicationsFileServiceProtocol">publications file protocol</param>
+        /// <param name="publicationsFileFactory">publications file factory</param>
+        /// <param name="ksiSignatureFactory">ksi signature factory</param>
+        /// <param name="pduVersion">PDU version</param>
+        public KsiService(IKsiSigningServiceProtocol signingServiceProtocol,
+                          IServiceCredentials signingServiceCredentials,
+                          IKsiExtendingServiceProtocol extendingServiceProtocol,
+                          IServiceCredentials extendingServiceCredentials,
+                          IKsiPublicationsFileServiceProtocol publicationsFileServiceProtocol,
+                          IPublicationsFileFactory publicationsFileFactory,
+                          IKsiSignatureFactory ksiSignatureFactory,
+                          PduVersion pduVersion = DefaultPduVersion)
+        {
+            _signingServiceProtocol = signingServiceProtocol;
+            _signingServiceCredentials = signingServiceCredentials;
+            _extendingServiceProtocol = extendingServiceProtocol;
+            _extendingServiceCredentials = extendingServiceCredentials;
+            _publicationsFileServiceProtocol = publicationsFileServiceProtocol;
+            _publicationsFileFactory = publicationsFileFactory;
+            _ksiSignatureFactory = ksiSignatureFactory;
+            PduVersion = pduVersion;
+
+            _signingMacAlgorithm = _signingServiceCredentials?.MacAlgorithm ?? DefaultMacAlgorithm;
+            _extendingMacAlgorithm = _extendingServiceCredentials?.MacAlgorithm ?? DefaultMacAlgorithm;
+        }
+
+        private bool IsLegacyPduVersion => PduVersion == PduVersion.v1;
+
+        /// <summary>
+        /// PDU format version
+        /// </summary>
+        public PduVersion PduVersion { get; }
+
+        /// <summary>
+        /// Generate new request ID
+        /// </summary>
+        /// <returns></returns>
+        protected virtual ulong GenerateRequestId()
+        {
+            return Util.GetRandomUnsignedLong();
+        }
+
+        private static KsiServiceAsyncResult GetKsiServiceAsyncResult(IAsyncResult asyncResult)
+        {
+            if (asyncResult == null)
+            {
+                throw new ArgumentNullException(nameof(asyncResult));
+            }
+
+            KsiServiceAsyncResult serviceAsyncResult = asyncResult as KsiServiceAsyncResult;
+            if (serviceAsyncResult == null)
+            {
+                throw new KsiServiceException("Invalid " + nameof(asyncResult) + " type: " + asyncResult.GetType() + "; Expected type: KsiServiceAsyncResult.");
+            }
+            return serviceAsyncResult;
+        }
+    }
 }