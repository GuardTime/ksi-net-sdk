﻿/*
 * Copyright 2013-2017 Guardtime, Inc.
 *
 * This file is part of the Guardtime client SDK.
 *
 * Licensed under the Apache License, Version 2.0 (the "License").
 * You may not use this file except in compliance with the License.
 * You may obtain a copy of the License at
 *     http://www.apache.org/licenses/LICENSE-2.0
 * Unless required by applicable law or agreed to in writing, software
 * distributed under the License is distributed on an "AS IS" BASIS,
 * WITHOUT WARRANTIES, CONDITIONS, OR OTHER LICENSES OF ANY KIND, either
 * express or implied. See the License for the specific language governing
 * permissions and limitations under the License.
 * "Guardtime" and "KSI" are trademarks or registered trademarks of
 * Guardtime, Inc., and no license to trademarks is granted; Guardtime
 * reserves and retains all trademark rights.
 */

using System;
using System.Collections.Generic;
using System.IO;
using System.Net;
using System.Net.Sockets;
using System.Threading;
using Guardtime.KSI.Exceptions;
using NLog;

namespace Guardtime.KSI.Service
{
    /// <summary>
    /// TCP KSI service protocol.
    /// When singing request is completed the tcp socket is left open and marked as available for future requests.
    /// New request takes an available socket if one exists and makes the request. If none is available a new socket is created.
    /// If the request using old socket fails (eg. socket is closed by server) it will be repeated once more with a new freshly connected socket.
    /// </summary>
    public class TcpKsiServiceProtocol : IKsiSigningServiceProtocol, IDisposable
    {
        private static readonly Logger Logger = LogManager.GetCurrentClassLogger();
        private readonly uint _requestTimeOut = 10000;
        private readonly uint _bufferSize = 8192;
        private readonly IPAddress _ipAddress;
        private readonly ushort _port;
        private readonly Stack<Socket> _availableSockets = new Stack<Socket>();
        private readonly object _syncObj = new object();
        private bool _isDisposed;

        /// <summary>
        ///     Create TCP KSI service protocol
        /// </summary>
        /// <param name="ipAddress">Signing service IP address</param>
        /// <param name="port">Signing service port</param>
        public TcpKsiServiceProtocol(IPAddress ipAddress, ushort port)
        {
            if (ipAddress == null)
            {
                throw new ArgumentNullException(nameof(ipAddress));
            }

            _ipAddress = ipAddress;
            _port = port;
        }

        /// <summary>
        ///     Create TCP KSI service protocol
        /// </summary>
        /// <param name="ipAddress">Signing service IP address</param>
        /// <param name="port">Signing service port</param>
        /// <param name="requestTimeout">request timeout in milliseconds</param>
        public TcpKsiServiceProtocol(IPAddress ipAddress, ushort port, uint requestTimeout) : this(ipAddress, port)
        {
            _requestTimeOut = requestTimeout;
        }

        /// <summary>
        ///     Create TCP KSI service protocol
        /// </summary>
        /// <param name="ipAddress">Signing service IP address</param>
        /// <param name="port">Signing service port</param>
        /// <param name="requestTimeout">request timeout in milliseconds</param>
        /// <param name="bufferSize">size of buffer to be used when receiving data</param>
        public TcpKsiServiceProtocol(IPAddress ipAddress, ushort port, uint requestTimeout, uint bufferSize) : this(ipAddress, port, requestTimeout)
        {
            if (bufferSize == 0)
            {
                throw new KsiServiceProtocolException("Buffer size should be in positive integer, but was (" + bufferSize + ").");
            }

            _bufferSize = bufferSize;
        }

        /// <summary>
        /// Dispose TCP KSI service protocol. Close opened connections.
        /// </summary>
        public void Dispose()
        {
            Logger.Debug("Disposing.");

            lock (_syncObj)
            {
                _isDisposed = true;

                while (_availableSockets.Count > 0)
                {
                    Socket socket = _availableSockets.Pop();
                    CloseSocket(socket);
                }
            }
        }

        private static void CloseSocket(Socket socket)
        {
            Logger.Debug("Closing socket. Handle: " + socket.Handle);
            socket.Shutdown(SocketShutdown.Both);
            socket.Disconnect(false);
            socket.Close();
        }

        /// <summary>
        ///     Begin signing request.
        /// </summary>
        /// <param name="data">aggregation request bytes</param>
        /// <param name="requestId">request id</param>
        /// <param name="callback">callback when creating signature is finished</param>
        /// <param name="asyncState">async state object</param>
        /// <returns>TCP KSI service protocol async result</returns>
        public IAsyncResult BeginSign(byte[] data, ulong requestId, AsyncCallback callback, object asyncState)
        {
            if (_isDisposed)
            {
                throw new KsiServiceProtocolException("TCP KSI service protocol is disposed.");
            }

            if (data == null)
            {
<<<<<<< HEAD
                throw new KsiServiceProtocolException("Invalid input data: null.");
=======
                throw new ArgumentNullException(nameof(data));
>>>>>>> 23841cd3
            }

            Socket socket = GetSocket(requestId);
            TcpKsiServiceProtocolAsyncResult asyncResult = new TcpKsiServiceProtocolAsyncResult(socket, data, requestId, callback, asyncState, _bufferSize);
            BeginSocketConnect(asyncResult);
            ThreadPool.RegisterWaitForSingleObject(asyncResult.BeginWaitHandle, EndBeginSignCallback, asyncResult, _requestTimeOut, true);
            return asyncResult;
        }

        private void BeginSocketConnect(TcpKsiServiceProtocolAsyncResult asyncResult)
        {
            if (asyncResult.Socket.Connected)
            {
                Logger.Debug("Re-using already connected TCP socket. (Socket handle: {0}; request id: {1}).", asyncResult.Socket.Handle, asyncResult.RequestId);
                BeginSend(asyncResult);
            }
            else
            {
                Logger.Debug("Begin TCP socket connection. (Socket handle: {0}; request id: {1}).", asyncResult.Socket.Handle, asyncResult.RequestId);
                asyncResult.Socket.BeginConnect(new IPEndPoint(_ipAddress, _port), ConnectCallback, asyncResult);
            }
        }

        /// <summary>
        /// Get a connected socked from queue or create new.
        /// </summary>
        /// <returns></returns>
        private Socket GetSocket(ulong requestId)
        {
            Socket s;

            lock (_syncObj)
            {
                if (_availableSockets.Count > 0)
                {
                    s = _availableSockets.Pop();
                    Logger.Debug("An available socket found to be re-used. (Socket handle: {0}; request id: {1}).", s.Handle, requestId);
                    return s;
                }
            }

            return CreateSocket(requestId);
        }

        private static Socket CreateSocket(ulong requestId)
        {
            Socket s = new Socket(AddressFamily.InterNetwork, SocketType.Stream, ProtocolType.Tcp);
            Logger.Debug("New TCP socket created. (Socket handle: {0}; request id: {1}).", s.Handle, requestId);
            return s;
        }

        private void ConnectCallback(IAsyncResult ar)
        {
            TcpKsiServiceProtocolAsyncResult asyncResult = (TcpKsiServiceProtocolAsyncResult)ar.AsyncState;

            try
            {
                // Complete the connection.
                asyncResult.Socket.EndConnect(ar);
                Logger.Debug("Socket connected to {0} (request id: {1}).", asyncResult.Socket.RemoteEndPoint.ToString(), asyncResult.RequestId);
            }
            catch (Exception e)
            {
                SetError(asyncResult, e, "Completing connection failed.");
                return;
            }

            if (asyncResult.IsCompleted)
            {
                return;
            }

            BeginSend(asyncResult);
        }

        private void BeginSend(TcpKsiServiceProtocolAsyncResult asyncResult)
        {
            try
            {
                Logger.Debug("Starting sending (request id: {0}).", asyncResult.RequestId);
                asyncResult.Socket.BeginSend(asyncResult.PostData, 0, asyncResult.PostData.Length, 0, SendCallback, asyncResult);
            }
            catch (Exception e)
            {
                RetryOrSetError(asyncResult, e, "Failed to start sending.");
            }
        }

        private void SendCallback(IAsyncResult ar)
        {
            TcpKsiServiceProtocolAsyncResult asyncResult = (TcpKsiServiceProtocolAsyncResult)ar.AsyncState;

            if (asyncResult.IsCompleted)
            {
                return;
            }

            try
            {
                // Complete sending the data to the remote device.
                int bytesSent = asyncResult.Socket.EndSend(ar);
                Logger.Debug("{0} bytes sent to server (request id: {1}).", bytesSent, asyncResult.RequestId);
            }
            catch (Exception e)
            {
                RetryOrSetError(asyncResult, e, "Failed to complete sending.");
                return;
            }

            if (asyncResult.IsCompleted)
            {
                return;
            }

            try
            {
                Logger.Debug("Starting receiving (request id: {0}).", asyncResult.RequestId);
                asyncResult.Socket.BeginReceive(asyncResult.Buffer, 0, asyncResult.Buffer.Length, 0, ReceiveCallback, asyncResult);
            }
            catch (Exception e)
            {
                RetryOrSetError(asyncResult, e, "Failed to start receiving.");
            }
        }

        private void ReceiveCallback(IAsyncResult ar)
        {
            TcpKsiServiceProtocolAsyncResult asyncResult = (TcpKsiServiceProtocolAsyncResult)ar.AsyncState;

            try
            {
                if (asyncResult.IsCompleted)
                {
                    return;
                }

                // Read data from the remote device.
                int bytesRead = asyncResult.Socket.EndReceive(ar);

                if (bytesRead == 0)
                {
                    RetryOrSetError(asyncResult, null, "Received 0 bytes.");
                    return;
                }

                Logger.Debug("{0} bytes received (request id: {1}).", bytesRead, asyncResult.RequestId);
                asyncResult.ResultStream.Write(asyncResult.Buffer, 0, bytesRead);

                if (asyncResult.ExpectedResponseLength == 0)
                {
                    if (asyncResult.ResultStream.Length >= 4)
                    {
                        asyncResult.ExpectedResponseLength = Utils.Util.GetTlvLength(asyncResult.ResultStream.ToArray());
                    }
                }

                else if (asyncResult.ExpectedResponseLength < asyncResult.ResultStream.Length)
                {
                    SetError(asyncResult, null, "Received more bytes than expected.");
                    return;
                }

                if (asyncResult.ExpectedResponseLength == asyncResult.ResultStream.Length)
                {
                    Logger.Debug("Receiving done (request id: {0}).", asyncResult.RequestId);
                    // Signal that all bytes have been received.
                    asyncResult.BeginWaitHandle.Set();
                    return;
                }

                if (asyncResult.IsCompleted)
                {
                    return;
                }

                // Get the rest of the data.
                Logger.Debug("Rerun BeginReceive (request id: {0}).", asyncResult.RequestId);
                asyncResult.Socket.BeginReceive(asyncResult.Buffer, 0, asyncResult.Buffer.Length, 0, ReceiveCallback, asyncResult);
            }
            catch (Exception e)
            {
                RetryOrSetError(asyncResult, e, "Receiving failed.");
            }
        }

        private void EndBeginSignCallback(object state, bool timedOut)
        {
            TcpKsiServiceProtocolAsyncResult asyncResult = (TcpKsiServiceProtocolAsyncResult)state;

            if (timedOut)
            {
                asyncResult.Error = new KsiServiceProtocolException(string.Format("Sign timed out (request id: {0}).", asyncResult.RequestId));
            }

            asyncResult.SetComplete(timedOut);
        }

        /// <summary>
        ///     End signing request.
        /// </summary>
        /// <param name="ar">TCP KSI service protocol async result</param>
        /// <returns>aggregation response bytes</returns>
        public byte[] EndSign(IAsyncResult ar)
        {
            TcpKsiServiceProtocolAsyncResult asyncResult = ar as TcpKsiServiceProtocolAsyncResult;
            if (asyncResult == null)
            {
                throw new KsiServiceProtocolException("Invalid IAsyncResult.");
            }

            try
            {
                if (_isDisposed)
                {
                    throw new KsiServiceProtocolException("TCP KSI service protocol is disposed.");
                }

                if (asyncResult.IsDisposed)
                {
                    throw new KsiServiceProtocolException("Provided async result is already disposed. Possibly using the same async result twice when calling EndSign().");
                }

                if (!asyncResult.IsCompleted)
                {
                    asyncResult.AsyncWaitHandle.WaitOne();
                }

                if (asyncResult.HasError)
                {
                    Logger.Warn("{0} (request id: {1}){2}{3}", asyncResult.Error.Message, asyncResult.RequestId, Environment.NewLine, asyncResult.Error);
                    throw asyncResult.Error;
                }

                Logger.Debug("Returning {0} bytes (request id: {1}).", asyncResult.ResultStream.Length, asyncResult.RequestId);

                return asyncResult.ResultStream.ToArray();
            }
            finally
            {
                bool isAdded = false;
                lock (_syncObj)
                {
                    if (!_isDisposed)
                    {
                        if (!_availableSockets.Contains(asyncResult.Socket))
                        {
                            _availableSockets.Push(asyncResult.Socket);
                            isAdded = true;
                        }
                    }
                }

                if (!isAdded)
                {
                    CloseSocket(asyncResult.Socket);
                }

                asyncResult.Dispose();
            }
        }

        private void RetryOrSetError(TcpKsiServiceProtocolAsyncResult asyncResult, Exception ex, string message)
        {
            if ((ex == null || ex is SocketException) && asyncResult.IsFirstTry)
            {
                Logger.Debug(message + " Re-trying with a new socket (request id: {0}).", asyncResult.RequestId);
                asyncResult.IsFirstTry = false;
                CloseSocket(asyncResult.Socket);

                lock (_syncObj)
                {
                    // close all available sockets because they are even older and moste likely not connected
                    while (_availableSockets.Count > 0)
                    {
                        CloseSocket(_availableSockets.Pop());
                    }
                }

                asyncResult.Socket = CreateSocket(asyncResult.RequestId);
                BeginSocketConnect(asyncResult);
            }
            else
            {
                SetError(asyncResult, ex, message);
            }
        }

        private static void SetError(TcpKsiServiceProtocolAsyncResult asyncResult, Exception e, string errorMessage)
        {
            asyncResult.Error = new KsiServiceProtocolException(errorMessage, e);
            asyncResult.BeginWaitHandle.Set();
            Logger.Debug("Closing socket due to error. Handle: " + asyncResult.Socket.Handle);
            asyncResult.Socket.Close();
        }

        /// <summary>
        ///     TCP KSI service protocol async result.
        /// </summary>
        private class TcpKsiServiceProtocolAsyncResult : IAsyncResult, IDisposable
        {
            private readonly AsyncCallback _callback;
            private readonly object _lock;
            private readonly ManualResetEvent _waitHandle;
            private bool _isCompleted;
            private bool _isDisposed;

            public TcpKsiServiceProtocolAsyncResult(Socket socket, byte[] postData, ulong requestId, AsyncCallback callback,
                                                    object asyncState, uint bufferSize)
            {
                if (socket == null)
                {
<<<<<<< HEAD
                    throw new KsiServiceProtocolException("Invalid tcp socket: null.");
=======
                    throw new ArgumentNullException(nameof(client));
>>>>>>> 23841cd3
                }

                Socket = socket;
                PostData = postData;
                _callback = callback;
                AsyncState = asyncState;

                _isCompleted = false;

                _lock = new object();
                _waitHandle = new ManualResetEvent(false);
                BeginWaitHandle = new ManualResetEvent(false);
                RequestId = requestId;
                ResultStream = new MemoryStream();
                Buffer = new byte[bufferSize];
                IsFirstTry = true;
            }

            public int ExpectedResponseLength { get; set; }

            public ulong RequestId { get; }

            public MemoryStream ResultStream { get; }

            public Socket Socket { get; set; }

            public byte[] PostData { get; }

            public byte[] Buffer { get; }

            public bool HasError => Error != null;

            public KsiServiceProtocolException Error { get; set; }

            public object AsyncState { get; }

            public WaitHandle AsyncWaitHandle => _waitHandle;

            public ManualResetEvent BeginWaitHandle { get; }

            public bool CompletedSynchronously => false;

            public bool IsFirstTry { get; set; }

            public bool IsCompleted
            {
                get
                {
                    lock (_lock)
                    {
                        return _isCompleted;
                    }
                }
            }

            public bool IsDisposed => _isDisposed;

            public void Dispose()
            {
                _waitHandle.Close();
                BeginWaitHandle.Close();
                ResultStream?.Dispose();
                _isDisposed = true;
            }

            public void SetComplete(bool errorOccured)
            {
                lock (_lock)
                {
                    if (!_isCompleted)
                    {
                        _isCompleted = true;

                        if (errorOccured == false)
                        {
                            _callback?.Invoke(this);
                        }
                    }
                }

                if (!_waitHandle.Set())
                {
                    throw new KsiServiceProtocolException("WaitHandle completion failed");
                }
            }
        }
    }
}<|MERGE_RESOLUTION|>--- conflicted
+++ resolved
@@ -133,11 +133,7 @@
 
             if (data == null)
             {
-<<<<<<< HEAD
-                throw new KsiServiceProtocolException("Invalid input data: null.");
-=======
                 throw new ArgumentNullException(nameof(data));
->>>>>>> 23841cd3
             }
 
             Socket socket = GetSocket(requestId);
@@ -449,11 +445,7 @@
             {
                 if (socket == null)
                 {
-<<<<<<< HEAD
-                    throw new KsiServiceProtocolException("Invalid tcp socket: null.");
-=======
-                    throw new ArgumentNullException(nameof(client));
->>>>>>> 23841cd3
+                    throw new ArgumentNullException(nameof(socket));
                 }
 
                 Socket = socket;
