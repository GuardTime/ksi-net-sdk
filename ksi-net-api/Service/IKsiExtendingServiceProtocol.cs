--- conflicted
+++ resolved
@@ -1,69 +1,68 @@
-﻿/*
- * Copyright 2013-2017 Guardtime, Inc.
- *
- * This file is part of the Guardtime client SDK.
- *
- * Licensed under the Apache License, Version 2.0 (the "License").
- * You may not use this file except in compliance with the License.
- * You may obtain a copy of the License at
- *     http://www.apache.org/licenses/LICENSE-2.0
- * Unless required by applicable law or agreed to in writing, software
- * distributed under the License is distributed on an "AS IS" BASIS,
- * WITHOUT WARRANTIES, CONDITIONS, OR OTHER LICENSES OF ANY KIND, either
- * express or implied. See the License for the specific language governing
- * permissions and limitations under the License.
- * "Guardtime" and "KSI" are trademarks or registered trademarks of
- * Guardtime, Inc., and no license to trademarks is granted; Guardtime
- * reserves and retains all trademark rights.
- */
-
-using System;
-
-namespace Guardtime.KSI.Service
-{
-    /// <summary>
-    ///     Service protocol interface for making KSI signature extending request.
-    /// </summary>
-    public interface IKsiExtendingServiceProtocol
-    {
-        /// <summary>
-        ///     Begin extending request.
-        /// </summary>
-        /// <param name="data">extend request bytes</param>
-        /// <param name="requestId">request id</param>
-        /// <param name="callback">callback when response is ready</param>
-        /// <param name="asyncState">callback async state object</param>
-        /// <returns>async result</returns>
-        IAsyncResult BeginExtend(byte[] data, ulong requestId, AsyncCallback callback, object asyncState);
-
-        /// <summary>
-        ///     End extending request.
-        /// </summary>
-        /// <param name="asyncResult">async result</param>
-        /// <returns>response bytes</returns>
-        byte[] EndExtend(IAsyncResult asyncResult);
-
-        /// <summary>
-<<<<<<< HEAD
-        /// Extender location url
-        /// </summary>
-        string ExtenderLocation { get; }
-=======
-        ///     Begin extender configuration request.
-        /// </summary>
-        /// <param name="data">extend request bytes</param>
-        /// <param name="requestId">request id</param>
-        /// <param name="callback">callback when response is ready</param>
-        /// <param name="asyncState">async state object</param>
-        /// <returns>async result</returns>
-        IAsyncResult BeginGetExtenderConfig(byte[] data, ulong requestId, AsyncCallback callback, object asyncState);
-
-        /// <summary>
-        ///     End extender configuration request.
-        /// </summary>
-        /// <param name="asyncResult">async result</param>
-        /// <returns>response bytes</returns>
-        byte[] EndGetExtenderConfig(IAsyncResult asyncResult);
->>>>>>> b7c4101c
-    }
+﻿/*
+ * Copyright 2013-2017 Guardtime, Inc.
+ *
+ * This file is part of the Guardtime client SDK.
+ *
+ * Licensed under the Apache License, Version 2.0 (the "License").
+ * You may not use this file except in compliance with the License.
+ * You may obtain a copy of the License at
+ *     http://www.apache.org/licenses/LICENSE-2.0
+ * Unless required by applicable law or agreed to in writing, software
+ * distributed under the License is distributed on an "AS IS" BASIS,
+ * WITHOUT WARRANTIES, CONDITIONS, OR OTHER LICENSES OF ANY KIND, either
+ * express or implied. See the License for the specific language governing
+ * permissions and limitations under the License.
+ * "Guardtime" and "KSI" are trademarks or registered trademarks of
+ * Guardtime, Inc., and no license to trademarks is granted; Guardtime
+ * reserves and retains all trademark rights.
+ */
+
+using System;
+
+namespace Guardtime.KSI.Service
+{
+    /// <summary>
+    ///     Service protocol interface for making KSI signature extending request.
+    /// </summary>
+    public interface IKsiExtendingServiceProtocol
+    {
+        /// <summary>
+        ///     Begin extending request.
+        /// </summary>
+        /// <param name="data">extend request bytes</param>
+        /// <param name="requestId">request id</param>
+        /// <param name="callback">callback when response is ready</param>
+        /// <param name="asyncState">callback async state object</param>
+        /// <returns>async result</returns>
+        IAsyncResult BeginExtend(byte[] data, ulong requestId, AsyncCallback callback, object asyncState);
+
+        /// <summary>
+        ///     End extending request.
+        /// </summary>
+        /// <param name="asyncResult">async result</param>
+        /// <returns>response bytes</returns>
+        byte[] EndExtend(IAsyncResult asyncResult);
+
+        /// <summary>
+        ///     Begin extender configuration request.
+        /// </summary>
+        /// <param name="data">extend request bytes</param>
+        /// <param name="requestId">request id</param>
+        /// <param name="callback">callback when response is ready</param>
+        /// <param name="asyncState">async state object</param>
+        /// <returns>async result</returns>
+        IAsyncResult BeginGetExtenderConfig(byte[] data, ulong requestId, AsyncCallback callback, object asyncState);
+
+        /// <summary>
+        ///     End extender configuration request.
+        /// </summary>
+        /// <param name="asyncResult">async result</param>
+        /// <returns>response bytes</returns>
+        byte[] EndGetExtenderConfig(IAsyncResult asyncResult);
+
+        /// <summary>
+        /// Extender location url
+        /// </summary>
+        string ExtenderLocation { get; }
+    }
 }