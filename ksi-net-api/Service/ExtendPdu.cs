--- conflicted
+++ resolved
@@ -1,103 +1,90 @@
-﻿using System.Collections.Generic;
-using Guardtime.KSI.Exceptions;
-using Guardtime.KSI.Parser;
-
-namespace Guardtime.KSI.Service
-{
-    /// <summary>
-    ///     Extension PDU.
-    /// </summary>
-    public sealed class ExtendPdu : KsiPdu
-    {
-        /// <summary>
-        ///     Get PDU payload.
-        /// </summary>
-        public override KsiPduPayload Payload { get; }
-
-        /// <summary>
-        ///     Create extend PDU from TLV element.
-        /// </summary>
-        /// <param name="tag">TLV element</param>
-        /// <exception cref="TlvException">thrown when TLV parsing fails</exception>
-        public ExtendPdu(ITlvTag tag) : base(tag)
-        {
-            if (Type != Constants.ExtendPdu.TagType)
-            {
-                throw new TlvException("Invalid extend PDU type(" + Type + ").");
-            }
-
-            int headerCount = 0;
-            int payloadCount = 0;
-            int macCount = 0;
-
-            for (int i = 0; i < Count; i++)
-            {
-                switch (this[i].Type)
-                {
-                    case Constants.ExtendRequestPayload.TagType:
-                        Payload = new ExtendRequestPayload(this[i]);
-                        payloadCount++;
-                        break;
-                    case Constants.ExtendResponsePayload.TagType:
-                        Payload = new ExtendResponsePayload(this[i]);
-                        payloadCount++;
-                        break;
-                    case Constants.ExtendErrorPayload.TagType:
-                        Payload = new ExtendErrorPayload(this[i]);
-                        payloadCount++;
-                        break;
-                    case Constants.KsiPduHeader.TagType:
-                        headerCount++;
-                        break;
-                    case Constants.KsiPdu.MacTagType:
-                        macCount++;
-                        break;
-                    default:
-                        VerifyUnknownTag(this[i]);
-                        break;
-                }
-            }
-
-            if (payloadCount != 1)
-            {
-                throw new TlvException("Only one payload must exist in KSI PDU.");
-            }
-
-            if (Payload.Type != Constants.ExtendErrorPayload.TagType && headerCount != 1)
-            {
-                throw new TlvException("Only one header must exist in KSI PDU.");
-            }
-
-            if (Payload.Type != Constants.ExtendErrorPayload.TagType && macCount != 1)
-            {
-                throw new TlvException("Only one mac must exist in KSI PDU.");
-            }
-        }
-
-        /// <summary>
-        ///     Create extend pdu from KSI header and extend pdu payload.
-        /// </summary>
-        /// <param name="header">KSI header</param>
-        /// <param name="payload">Extend pdu payload</param>
-        /// <param name="mac">Extend pdu hmac</param>
-        /// <exception cref="TlvException">thrown when payload is null</exception>
-<<<<<<< HEAD
-        public ExtendPdu(KsiPduHeader header, ExtendPduPayload payload, ImprintTag mac)
-            : base(header, mac, Constants.ExtendPdu.TagType, false, false, new List<ITlvTag>() {header, payload, mac})
-        {
-            _payload = payload;
-        }
-
-        /// <summary>
-        ///     Get extension PDU payload.
-        /// </summary>
-        public override KsiPduPayload Payload => _payload;
-=======
-        public ExtendPdu(KsiPduHeader header, KsiPduPayload payload, ImprintTag mac)
-            : base(header, mac, Constants.ExtendPdu.TagType, false, false, new List<TlvTag>() {header, payload, mac})
-        {
-            Payload = payload;
-        }
->>>>>>> 74d779ee
-    }
+﻿using System.Collections.Generic;
+using Guardtime.KSI.Exceptions;
+using Guardtime.KSI.Parser;
+
+namespace Guardtime.KSI.Service
+{
+    /// <summary>
+    ///     Extension PDU.
+    /// </summary>
+    public sealed class ExtendPdu : KsiPdu
+    {
+        /// <summary>
+        ///     Get PDU payload.
+        /// </summary>
+        public override KsiPduPayload Payload { get; }
+
+        /// <summary>
+        ///     Create extend PDU from TLV element.
+        /// </summary>
+        /// <param name="tag">TLV element</param>
+        /// <exception cref="TlvException">thrown when TLV parsing fails</exception>
+        public ExtendPdu(ITlvTag tag) : base(tag)
+        {
+            if (Type != Constants.ExtendPdu.TagType)
+            {
+                throw new TlvException("Invalid extend PDU type(" + Type + ").");
+            }
+
+            int headerCount = 0;
+            int payloadCount = 0;
+            int macCount = 0;
+
+            for (int i = 0; i < Count; i++)
+            {
+                switch (this[i].Type)
+                {
+                    case Constants.ExtendRequestPayload.TagType:
+                        Payload = new ExtendRequestPayload(this[i]);
+                        payloadCount++;
+                        break;
+                    case Constants.ExtendResponsePayload.TagType:
+                        Payload = new ExtendResponsePayload(this[i]);
+                        payloadCount++;
+                        break;
+                    case Constants.ExtendErrorPayload.TagType:
+                        Payload = new ExtendErrorPayload(this[i]);
+                        payloadCount++;
+                        break;
+                    case Constants.KsiPduHeader.TagType:
+                        headerCount++;
+                        break;
+                    case Constants.KsiPdu.MacTagType:
+                        macCount++;
+                        break;
+                    default:
+                        VerifyUnknownTag(this[i]);
+                        break;
+                }
+            }
+
+            if (payloadCount != 1)
+            {
+                throw new TlvException("Only one payload must exist in KSI PDU.");
+            }
+
+            if (Payload.Type != Constants.ExtendErrorPayload.TagType && headerCount != 1)
+            {
+                throw new TlvException("Only one header must exist in KSI PDU.");
+            }
+
+            if (Payload.Type != Constants.ExtendErrorPayload.TagType && macCount != 1)
+            {
+                throw new TlvException("Only one mac must exist in KSI PDU.");
+            }
+        }
+
+        /// <summary>
+        ///     Create extend pdu from KSI header and extend pdu payload.
+        /// </summary>
+        /// <param name="header">KSI header</param>
+        /// <param name="payload">Extend pdu payload</param>
+        /// <param name="mac">Extend pdu hmac</param>
+        /// <exception cref="TlvException">thrown when payload is null</exception>
+        public ExtendPdu(KsiPduHeader header, KsiPduPayload payload, ImprintTag mac)
+            : base(header, mac, Constants.ExtendPdu.TagType, false, false, new List<ITlvTag>() {header, payload, mac})
+        {
+            Payload = payload;
+        }
+    }
 }