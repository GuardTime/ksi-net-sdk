--- conflicted
+++ resolved
@@ -1,100 +1,95 @@
-﻿using System;
-using System.Collections.Generic;
-using Guardtime.KSI.Exceptions;
-using Guardtime.KSI.Parser;
-
-namespace Guardtime.KSI.Service
-{
-    /// <summary>
-    ///     Extension PDU.
-    /// </summary>
-    public sealed class ExtendPdu : KsiPdu
-    {
-        private readonly ExtendPduPayload _payload;
-
-        /// <summary>
-        ///     Create extend PDU from TLV element.
-        /// </summary>
-        /// <param name="tag">TLV element</param>
-        /// <exception cref="TlvException">thrown when TLV parsing fails</exception>
-        public ExtendPdu(TlvTag tag) : base(tag)
-        {
-            if (Type != Constants.ExtendPdu.TagType)
-            {
-                throw new TlvException("Invalid extend PDU type(" + Type + ").");
-            }
-
-            int headerCount = 0;
-            int payloadCount = 0;
-            int macCount = 0;
-
-            for (int i = 0; i < Count; i++)
-            {
-                switch (this[i].Type)
-                {
-                    case Constants.ExtendRequestPayload.TagType:
-                        _payload = new ExtendRequestPayload(this[i]);
-                        payloadCount++;
-                        break;
-                    case Constants.ExtendResponsePayload.TagType:
-                        _payload = new ExtendResponsePayload(this[i]);
-                        payloadCount++;
-                        break;
-                    case Constants.ExtendError.TagType:
-                        _payload = new ExtendError(this[i]);
-                        payloadCount++;
-                        break;
-                    case Constants.KsiPduHeader.TagType:
-                        headerCount++;
-                        break;
-                    case Constants.KsiPdu.MacTagType:
-                        macCount++;
-                        break;
-                    default:
-                        VerifyCriticalFlag(this[i]);
-                        break;
-                }
-            }
-
-            if (payloadCount != 1)
-            {
-                throw new TlvException("Only one payload must exist in KSI PDU.");
-            }
-
-            if (_payload.Type != Constants.ExtendError.TagType && headerCount != 1)
-            {
-                throw new TlvException("Only one header must exist in KSI PDU.");
-            }
-
-            if (_payload.Type != Constants.ExtendError.TagType && macCount != 1)
-            {
-                throw new TlvException("Only one mac must exist in KSI PDU.");
-            }
-        }
-
-        /// <summary>
-        ///     Create extend pdu from KSI header and extend pdu payload.
-        /// </summary>
-        /// <param name="header">KSI header</param>
-        /// <param name="payload">Extend pdu payload</param>
-        /// <exception cref="TlvException">thrown when payload is null</exception>
-<<<<<<< HEAD
-        public ExtendPdu(KsiPduHeader header, ExtendPduPayload payload, ImprintTag mac)
-            : base(header, mac, TagType, false, false, new List<TlvTag>() { header, payload, mac  })
-=======
-        public ExtendPdu(KsiPduHeader header, ExtendPduPayload payload)
-            : base(header, Constants.ExtendPdu.TagType, false, false, new List<TlvTag>())
->>>>>>> 1bada85f
-        {
-            _payload = payload;
-        }
-
-        /// <summary>
-        ///     Get extension PDU payload.
-        /// </summary>
-        public override KsiPduPayload Payload
-        {
-            get { return _payload; }
-        }
-    }
+﻿using System;
+using System.Collections.Generic;
+using Guardtime.KSI.Exceptions;
+using Guardtime.KSI.Parser;
+
+namespace Guardtime.KSI.Service
+{
+    /// <summary>
+    ///     Extension PDU.
+    /// </summary>
+    public sealed class ExtendPdu : KsiPdu
+    {
+        private readonly ExtendPduPayload _payload;
+
+        /// <summary>
+        ///     Create extend PDU from TLV element.
+        /// </summary>
+        /// <param name="tag">TLV element</param>
+        /// <exception cref="TlvException">thrown when TLV parsing fails</exception>
+        public ExtendPdu(TlvTag tag) : base(tag)
+        {
+            if (Type != Constants.ExtendPdu.TagType)
+            {
+                throw new TlvException("Invalid extend PDU type(" + Type + ").");
+            }
+
+            int headerCount = 0;
+            int payloadCount = 0;
+            int macCount = 0;
+
+            for (int i = 0; i < Count; i++)
+            {
+                switch (this[i].Type)
+                {
+                    case Constants.ExtendRequestPayload.TagType:
+                        _payload = new ExtendRequestPayload(this[i]);
+                        payloadCount++;
+                        break;
+                    case Constants.ExtendResponsePayload.TagType:
+                        _payload = new ExtendResponsePayload(this[i]);
+                        payloadCount++;
+                        break;
+                    case Constants.ExtendError.TagType:
+                        _payload = new ExtendError(this[i]);
+                        payloadCount++;
+                        break;
+                    case Constants.KsiPduHeader.TagType:
+                        headerCount++;
+                        break;
+                    case Constants.KsiPdu.MacTagType:
+                        macCount++;
+                        break;
+                    default:
+                        VerifyCriticalFlag(this[i]);
+                        break;
+                }
+            }
+
+            if (payloadCount != 1)
+            {
+                throw new TlvException("Only one payload must exist in KSI PDU.");
+            }
+
+            if (_payload.Type != Constants.ExtendError.TagType && headerCount != 1)
+            {
+                throw new TlvException("Only one header must exist in KSI PDU.");
+            }
+
+            if (_payload.Type != Constants.ExtendError.TagType && macCount != 1)
+            {
+                throw new TlvException("Only one mac must exist in KSI PDU.");
+            }
+        }
+
+        /// <summary>
+        ///     Create extend pdu from KSI header and extend pdu payload.
+        /// </summary>
+        /// <param name="header">KSI header</param>
+        /// <param name="payload">Extend pdu payload</param>
+        /// <exception cref="TlvException">thrown when payload is null</exception>
+        public ExtendPdu(KsiPduHeader header, ExtendPduPayload payload, ImprintTag mac)
+            : base(header, mac, Constants.ExtendPdu.TagType, false, false, new List<TlvTag>() { header, payload, mac  })
+        {
+            _payload = payload;
+        }
+
+        /// <summary>
+        ///     Get extension PDU payload.
+        /// </summary>
+        public override KsiPduPayload Payload
+        {
+            get { return _payload; }
+        }
+    }
 }