﻿using System;
<<<<<<< HEAD
=======
using System.Collections;
>>>>>>> a06b9514
using System.Collections.Generic;
using System.Text;
using Guardtime.KSI.Exceptions;

namespace Guardtime.KSI.Utils
{
    /// <summary>
    ///     Utilities object.
    /// </summary>
    public static class Util
    {
        private static readonly Random Random = new Random();

        public static byte[] Clone(byte[] data)
        {
            byte[] bytes = new byte[data.Length];
            data.CopyTo(bytes, 0);
            return bytes;
        }

        /// <summary>
        ///     Are given arrays equal with same data ordering.
        /// </summary>
        /// <typeparam name="T">any type</typeparam>
        /// <param name="arr1">first array</param>
        /// <param name="arr2">second array</param>
        /// <returns>true if arrays are equal</returns>
        public static bool IsArrayEqual<T>(T[] arr1, T[] arr2)
        {
            if (arr1 == null || arr2 == null)
            {
                return false;
            }

            if (arr1.Length != arr2.Length)
            {
                return false;
            }

            for (int i = 0; i < arr1.Length; i++)
            {
                if (!Equals(arr1[i], arr2[i]))
                {
                    return false;
                }
            }

            return true;
        }

        /// <summary>
        ///     Decode byte array to unsigned long.
        /// </summary>
        /// <param name="buf">byte array</param>
        /// <param name="ofs">data offset</param>
        /// <param name="len">data length</param>
        /// <returns>unsigned long</returns>
        /// <exception cref="KsiException">thrown if input data is invalid</exception>
        public static ulong DecodeUnsignedLong(byte[] buf, int ofs, int len)
        {
            if (buf == null)
            {
                throw new KsiException("Input byte array cannot be null.");
            }

            if (ofs < 0 || len < 0 || ofs + len < 0 || ofs + len > buf.Length)
            {
                throw new KsiException("Index out of bounds.");
            }
            if (len > 8)
            {
                throw new KsiException("Integers of at most 63 unsigned bits supported by this implementation.");
            }

            ulong t = 0;
            for (int i = 0; i < len; ++i)
            {
                t = (t << 8) | buf[ofs + i];
            }

            return t;
        }

        /// <summary>
        ///     Encode unsigned long to byte array.
        /// </summary>
        /// <param name="value">unsigned long</param>
        /// <returns>byte array</returns>
        public static byte[] EncodeUnsignedLong(ulong value)
        {
            int n = 0;

            for (ulong t = value; t > 0; t >>= 8)
            {
                ++n;
            }

            byte[] res = new byte[n];

            for (ulong t = value; t > 0; t >>= 8)
            {
                res[--n] = (byte)t;
            }

            return res;
        }

        /// <summary>
        ///     Convert DateTime to unix time.
        /// </summary>
        /// <param name="time">time in DateTime format</param>
        /// <returns>unix time</returns>
        public static ulong ConvertDateTimeToUnixTime(DateTime time)
        {
            TimeSpan timeSpan = (time - new DateTime(1970, 1, 1, 0, 0, 0));
            return (ulong)timeSpan.TotalSeconds;
        }

        /// <summary>
        ///     Convert unix time to DateTime.
        /// </summary>
        /// <param name="time">unix time</param>
        /// <returns>time as DateTime</returns>
        public static DateTime ConvertUnixTimeToDateTime(ulong time)
        {
            return new DateTime(1970, 1, 1, 0, 0, 0) + TimeSpan.FromSeconds(time);
        }

        /// <summary>
        ///     Decode null terminated UTF-8 string from bytes.
        /// </summary>
        /// <param name="bytes">string bytes</param>
        /// <returns>utf-8 string</returns>
        /// <exception cref="KsiException">thrown if input bytes are null or string is not null terminated</exception>
        public static string DecodeNullTerminatedUtf8String(byte[] bytes)
        {
            if (bytes == null)
            {
                throw new KsiException("Input bytes cannot be null.");
            }

            if (bytes.Length == 0 || bytes[bytes.Length - 1] != 0)
            {
                throw new KsiException("String must be null terminated.");
            }

            return Encoding.UTF8.GetString(bytes, 0, bytes.Length - 1);
        }

        /// <summary>
        ///     Encode null terminated byte array to UTF-8 string.
        /// </summary>
        /// <param name="value">utf-8 string</param>
        /// <returns>byte array</returns>
        /// <exception cref="KsiException">thrown if string is null</exception>
        public static byte[] EncodeNullTerminatedUtf8String(string value)
        {
            if (value == null)
            {
                throw new KsiException("Input string cannot be null.");
            }

            byte[] stringBytes = Encoding.UTF8.GetBytes(value);
            byte[] bytes = new byte[stringBytes.Length + 1];
            Array.Copy(stringBytes, 0, bytes, 0, stringBytes.Length);
            return bytes;
        }

        /// <summary>
        ///     Get random unsigned long.
        /// </summary>
        /// <returns>random unsigned long</returns>
        public static ulong GetRandomUnsignedLong()
        {
            byte[] bytes = new byte[8];
            Random.NextBytes(bytes);
            return BitConverter.ToUInt32(bytes, 0);
        }

        /// <summary>
        ///     Fill array with specific value
        /// </summary>
        /// <param name="arr">array of values</param>
        /// <param name="value">value to write to array</param>
        /// <typeparam name="T">array type</typeparam>
        /// <exception cref="KsiException">thrown if array is null</exception>
        public static void ArrayFill<T>(T[] arr, T value)
        {
            if (arr == null)
            {
                throw new KsiException("Input array cannot be null.");
            }

            for (int i = 0; i < arr.Length; i++)
            {
                arr[i] = value;
            }
        }

        /// <summary>
        ///     Find the Greatest Common Divisor
        /// </summary>
        /// <param name="a">Number a</param>
        /// <param name="b">Number b</param>
        /// <returns>The greatest common Divisor</returns>
        public static int GCD(int a, int b)
        {
            while (b != 0)
            {
                int tmp = b;
                b = a % b;
                a = tmp;
            }

            return a;
        }

        /// <summary>
        ///     Find the Least Common Multiple
        /// </summary>
        /// <param name="a">Number a</param>
        /// <param name="b">Number b</param>
        /// <returns>The least common multiple</returns>
        public static int LCM(int a, int b)
        {
            return (a * b) / GCD(a, b);
        }

        /// <summary>
        ///     Put tab prefix instead of new rows.
        /// </summary>
        /// <param name="s">string</param>
        /// <returns>tab prefixed string</returns>
        public static string TabPrefixString(string s)
        {
            StringBuilder builder = new StringBuilder();

            string[] lines = s.Split(new string[] {Environment.NewLine}, StringSplitOptions.None);
            for (int i = 0; i < lines.Length; i++)
            {
                builder.Append("  ");
                builder.Append(lines[i]);
                if (!lines[i].Equals(lines[lines.Length - 1]))
                {
                    builder.AppendLine();
                }
            }

            return builder.ToString();
        }
    }
}<|MERGE_RESOLUTION|>--- conflicted
+++ resolved
@@ -1,257 +1,252 @@
-﻿using System;
-<<<<<<< HEAD
-=======
-using System.Collections;
->>>>>>> a06b9514
-using System.Collections.Generic;
-using System.Text;
-using Guardtime.KSI.Exceptions;
-
-namespace Guardtime.KSI.Utils
-{
-    /// <summary>
-    ///     Utilities object.
-    /// </summary>
-    public static class Util
-    {
-        private static readonly Random Random = new Random();
-
-        public static byte[] Clone(byte[] data)
-        {
-            byte[] bytes = new byte[data.Length];
-            data.CopyTo(bytes, 0);
-            return bytes;
-        }
-
-        /// <summary>
-        ///     Are given arrays equal with same data ordering.
-        /// </summary>
-        /// <typeparam name="T">any type</typeparam>
-        /// <param name="arr1">first array</param>
-        /// <param name="arr2">second array</param>
-        /// <returns>true if arrays are equal</returns>
-        public static bool IsArrayEqual<T>(T[] arr1, T[] arr2)
-        {
-            if (arr1 == null || arr2 == null)
-            {
-                return false;
-            }
-
-            if (arr1.Length != arr2.Length)
-            {
-                return false;
-            }
-
-            for (int i = 0; i < arr1.Length; i++)
-            {
-                if (!Equals(arr1[i], arr2[i]))
-                {
-                    return false;
-                }
-            }
-
-            return true;
-        }
-
-        /// <summary>
-        ///     Decode byte array to unsigned long.
-        /// </summary>
-        /// <param name="buf">byte array</param>
-        /// <param name="ofs">data offset</param>
-        /// <param name="len">data length</param>
-        /// <returns>unsigned long</returns>
-        /// <exception cref="KsiException">thrown if input data is invalid</exception>
-        public static ulong DecodeUnsignedLong(byte[] buf, int ofs, int len)
-        {
-            if (buf == null)
-            {
-                throw new KsiException("Input byte array cannot be null.");
-            }
-
-            if (ofs < 0 || len < 0 || ofs + len < 0 || ofs + len > buf.Length)
-            {
-                throw new KsiException("Index out of bounds.");
-            }
-            if (len > 8)
-            {
-                throw new KsiException("Integers of at most 63 unsigned bits supported by this implementation.");
-            }
-
-            ulong t = 0;
-            for (int i = 0; i < len; ++i)
-            {
-                t = (t << 8) | buf[ofs + i];
-            }
-
-            return t;
-        }
-
-        /// <summary>
-        ///     Encode unsigned long to byte array.
-        /// </summary>
-        /// <param name="value">unsigned long</param>
-        /// <returns>byte array</returns>
-        public static byte[] EncodeUnsignedLong(ulong value)
-        {
-            int n = 0;
-
-            for (ulong t = value; t > 0; t >>= 8)
-            {
-                ++n;
-            }
-
-            byte[] res = new byte[n];
-
-            for (ulong t = value; t > 0; t >>= 8)
-            {
-                res[--n] = (byte)t;
-            }
-
-            return res;
-        }
-
-        /// <summary>
-        ///     Convert DateTime to unix time.
-        /// </summary>
-        /// <param name="time">time in DateTime format</param>
-        /// <returns>unix time</returns>
-        public static ulong ConvertDateTimeToUnixTime(DateTime time)
-        {
-            TimeSpan timeSpan = (time - new DateTime(1970, 1, 1, 0, 0, 0));
-            return (ulong)timeSpan.TotalSeconds;
-        }
-
-        /// <summary>
-        ///     Convert unix time to DateTime.
-        /// </summary>
-        /// <param name="time">unix time</param>
-        /// <returns>time as DateTime</returns>
-        public static DateTime ConvertUnixTimeToDateTime(ulong time)
-        {
-            return new DateTime(1970, 1, 1, 0, 0, 0) + TimeSpan.FromSeconds(time);
-        }
-
-        /// <summary>
-        ///     Decode null terminated UTF-8 string from bytes.
-        /// </summary>
-        /// <param name="bytes">string bytes</param>
-        /// <returns>utf-8 string</returns>
-        /// <exception cref="KsiException">thrown if input bytes are null or string is not null terminated</exception>
-        public static string DecodeNullTerminatedUtf8String(byte[] bytes)
-        {
-            if (bytes == null)
-            {
-                throw new KsiException("Input bytes cannot be null.");
-            }
-
-            if (bytes.Length == 0 || bytes[bytes.Length - 1] != 0)
-            {
-                throw new KsiException("String must be null terminated.");
-            }
-
-            return Encoding.UTF8.GetString(bytes, 0, bytes.Length - 1);
-        }
-
-        /// <summary>
-        ///     Encode null terminated byte array to UTF-8 string.
-        /// </summary>
-        /// <param name="value">utf-8 string</param>
-        /// <returns>byte array</returns>
-        /// <exception cref="KsiException">thrown if string is null</exception>
-        public static byte[] EncodeNullTerminatedUtf8String(string value)
-        {
-            if (value == null)
-            {
-                throw new KsiException("Input string cannot be null.");
-            }
-
-            byte[] stringBytes = Encoding.UTF8.GetBytes(value);
-            byte[] bytes = new byte[stringBytes.Length + 1];
-            Array.Copy(stringBytes, 0, bytes, 0, stringBytes.Length);
-            return bytes;
-        }
-
-        /// <summary>
-        ///     Get random unsigned long.
-        /// </summary>
-        /// <returns>random unsigned long</returns>
-        public static ulong GetRandomUnsignedLong()
-        {
-            byte[] bytes = new byte[8];
-            Random.NextBytes(bytes);
-            return BitConverter.ToUInt32(bytes, 0);
-        }
-
-        /// <summary>
-        ///     Fill array with specific value
-        /// </summary>
-        /// <param name="arr">array of values</param>
-        /// <param name="value">value to write to array</param>
-        /// <typeparam name="T">array type</typeparam>
-        /// <exception cref="KsiException">thrown if array is null</exception>
-        public static void ArrayFill<T>(T[] arr, T value)
-        {
-            if (arr == null)
-            {
-                throw new KsiException("Input array cannot be null.");
-            }
-
-            for (int i = 0; i < arr.Length; i++)
-            {
-                arr[i] = value;
-            }
-        }
-
-        /// <summary>
-        ///     Find the Greatest Common Divisor
-        /// </summary>
-        /// <param name="a">Number a</param>
-        /// <param name="b">Number b</param>
-        /// <returns>The greatest common Divisor</returns>
-        public static int GCD(int a, int b)
-        {
-            while (b != 0)
-            {
-                int tmp = b;
-                b = a % b;
-                a = tmp;
-            }
-
-            return a;
-        }
-
-        /// <summary>
-        ///     Find the Least Common Multiple
-        /// </summary>
-        /// <param name="a">Number a</param>
-        /// <param name="b">Number b</param>
-        /// <returns>The least common multiple</returns>
-        public static int LCM(int a, int b)
-        {
-            return (a * b) / GCD(a, b);
-        }
-
-        /// <summary>
-        ///     Put tab prefix instead of new rows.
-        /// </summary>
-        /// <param name="s">string</param>
-        /// <returns>tab prefixed string</returns>
-        public static string TabPrefixString(string s)
-        {
-            StringBuilder builder = new StringBuilder();
-
-            string[] lines = s.Split(new string[] {Environment.NewLine}, StringSplitOptions.None);
-            for (int i = 0; i < lines.Length; i++)
-            {
-                builder.Append("  ");
-                builder.Append(lines[i]);
-                if (!lines[i].Equals(lines[lines.Length - 1]))
-                {
-                    builder.AppendLine();
-                }
-            }
-
-            return builder.ToString();
-        }
-    }
+﻿using System;
+using System.Text;
+using Guardtime.KSI.Exceptions;
+
+namespace Guardtime.KSI.Utils
+{
+    /// <summary>
+    ///     Utilities object.
+    /// </summary>
+    public static class Util
+    {
+        private static readonly Random Random = new Random();
+
+        public static byte[] Clone(byte[] data)
+        {
+            byte[] bytes = new byte[data.Length];
+            data.CopyTo(bytes, 0);
+            return bytes;
+        }
+
+        /// <summary>
+        ///     Are given arrays equal with same data ordering.
+        /// </summary>
+        /// <typeparam name="T">any type</typeparam>
+        /// <param name="arr1">first array</param>
+        /// <param name="arr2">second array</param>
+        /// <returns>true if arrays are equal</returns>
+        public static bool IsArrayEqual<T>(T[] arr1, T[] arr2)
+        {
+            if (arr1 == null || arr2 == null)
+            {
+                return false;
+            }
+
+            if (arr1.Length != arr2.Length)
+            {
+                return false;
+            }
+
+            for (int i = 0; i < arr1.Length; i++)
+            {
+                if (!Equals(arr1[i], arr2[i]))
+                {
+                    return false;
+                }
+            }
+
+            return true;
+        }
+
+        /// <summary>
+        ///     Decode byte array to unsigned long.
+        /// </summary>
+        /// <param name="buf">byte array</param>
+        /// <param name="ofs">data offset</param>
+        /// <param name="len">data length</param>
+        /// <returns>unsigned long</returns>
+        /// <exception cref="KsiException">thrown if input data is invalid</exception>
+        public static ulong DecodeUnsignedLong(byte[] buf, int ofs, int len)
+        {
+            if (buf == null)
+            {
+                throw new KsiException("Input byte array cannot be null.");
+            }
+
+            if (ofs < 0 || len < 0 || ofs + len < 0 || ofs + len > buf.Length)
+            {
+                throw new KsiException("Index out of bounds.");
+            }
+            if (len > 8)
+            {
+                throw new KsiException("Integers of at most 63 unsigned bits supported by this implementation.");
+            }
+
+            ulong t = 0;
+            for (int i = 0; i < len; ++i)
+            {
+                t = (t << 8) | buf[ofs + i];
+            }
+
+            return t;
+        }
+
+        /// <summary>
+        ///     Encode unsigned long to byte array.
+        /// </summary>
+        /// <param name="value">unsigned long</param>
+        /// <returns>byte array</returns>
+        public static byte[] EncodeUnsignedLong(ulong value)
+        {
+            int n = 0;
+
+            for (ulong t = value; t > 0; t >>= 8)
+            {
+                ++n;
+            }
+
+            byte[] res = new byte[n];
+
+            for (ulong t = value; t > 0; t >>= 8)
+            {
+                res[--n] = (byte)t;
+            }
+
+            return res;
+        }
+
+        /// <summary>
+        ///     Convert DateTime to unix time.
+        /// </summary>
+        /// <param name="time">time in DateTime format</param>
+        /// <returns>unix time</returns>
+        public static ulong ConvertDateTimeToUnixTime(DateTime time)
+        {
+            TimeSpan timeSpan = (time - new DateTime(1970, 1, 1, 0, 0, 0));
+            return (ulong)timeSpan.TotalSeconds;
+        }
+
+        /// <summary>
+        ///     Convert unix time to DateTime.
+        /// </summary>
+        /// <param name="time">unix time</param>
+        /// <returns>time as DateTime</returns>
+        public static DateTime ConvertUnixTimeToDateTime(ulong time)
+        {
+            return new DateTime(1970, 1, 1, 0, 0, 0) + TimeSpan.FromSeconds(time);
+        }
+
+        /// <summary>
+        ///     Decode null terminated UTF-8 string from bytes.
+        /// </summary>
+        /// <param name="bytes">string bytes</param>
+        /// <returns>utf-8 string</returns>
+        /// <exception cref="KsiException">thrown if input bytes are null or string is not null terminated</exception>
+        public static string DecodeNullTerminatedUtf8String(byte[] bytes)
+        {
+            if (bytes == null)
+            {
+                throw new KsiException("Input bytes cannot be null.");
+            }
+
+            if (bytes.Length == 0 || bytes[bytes.Length - 1] != 0)
+            {
+                throw new KsiException("String must be null terminated.");
+            }
+
+            return Encoding.UTF8.GetString(bytes, 0, bytes.Length - 1);
+        }
+
+        /// <summary>
+        ///     Encode null terminated byte array to UTF-8 string.
+        /// </summary>
+        /// <param name="value">utf-8 string</param>
+        /// <returns>byte array</returns>
+        /// <exception cref="KsiException">thrown if string is null</exception>
+        public static byte[] EncodeNullTerminatedUtf8String(string value)
+        {
+            if (value == null)
+            {
+                throw new KsiException("Input string cannot be null.");
+            }
+
+            byte[] stringBytes = Encoding.UTF8.GetBytes(value);
+            byte[] bytes = new byte[stringBytes.Length + 1];
+            Array.Copy(stringBytes, 0, bytes, 0, stringBytes.Length);
+            return bytes;
+        }
+
+        /// <summary>
+        ///     Get random unsigned long.
+        /// </summary>
+        /// <returns>random unsigned long</returns>
+        public static ulong GetRandomUnsignedLong()
+        {
+            byte[] bytes = new byte[8];
+            Random.NextBytes(bytes);
+            return BitConverter.ToUInt32(bytes, 0);
+        }
+
+        /// <summary>
+        ///     Fill array with specific value
+        /// </summary>
+        /// <param name="arr">array of values</param>
+        /// <param name="value">value to write to array</param>
+        /// <typeparam name="T">array type</typeparam>
+        /// <exception cref="KsiException">thrown if array is null</exception>
+        public static void ArrayFill<T>(T[] arr, T value)
+        {
+            if (arr == null)
+            {
+                throw new KsiException("Input array cannot be null.");
+            }
+
+            for (int i = 0; i < arr.Length; i++)
+            {
+                arr[i] = value;
+            }
+        }
+
+        /// <summary>
+        ///     Find the Greatest Common Divisor
+        /// </summary>
+        /// <param name="a">Number a</param>
+        /// <param name="b">Number b</param>
+        /// <returns>The greatest common Divisor</returns>
+        public static int GCD(int a, int b)
+        {
+            while (b != 0)
+            {
+                int tmp = b;
+                b = a % b;
+                a = tmp;
+            }
+
+            return a;
+        }
+
+        /// <summary>
+        ///     Find the Least Common Multiple
+        /// </summary>
+        /// <param name="a">Number a</param>
+        /// <param name="b">Number b</param>
+        /// <returns>The least common multiple</returns>
+        public static int LCM(int a, int b)
+        {
+            return (a * b) / GCD(a, b);
+        }
+
+        /// <summary>
+        ///     Put tab prefix instead of new rows.
+        /// </summary>
+        /// <param name="s">string</param>
+        /// <returns>tab prefixed string</returns>
+        public static string TabPrefixString(string s)
+        {
+            StringBuilder builder = new StringBuilder();
+
+            string[] lines = s.Split(new string[] {Environment.NewLine}, StringSplitOptions.None);
+            for (int i = 0; i < lines.Length; i++)
+            {
+                builder.Append("  ");
+                builder.Append(lines[i]);
+                if (!lines[i].Equals(lines[lines.Length - 1]))
+                {
+                    builder.AppendLine();
+                }
+            }
+
+            return builder.ToString();
+        }
+    }
 }