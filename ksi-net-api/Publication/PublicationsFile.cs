--- conflicted
+++ resolved
@@ -1,246 +1,243 @@
-﻿using System.Collections.Generic;
-using System.IO;
-using System.Text;
-using Guardtime.KSI.Exceptions;
-using Guardtime.KSI.Parser;
-using Guardtime.KSI.Utils;
-
-namespace Guardtime.KSI.Publication
-{
-    public partial class PublicationsFileFactory
-    {
-        /// <summary>
-        ///     Publications file implementation.
-        /// </summary>
-        private sealed class PublicationsFile : CompositeTag, IPublicationsFile
-        {
-            /// <summary>
-            ///     Publications file beginning bytes "KSIPUBLF".
-            /// </summary>
-            public static readonly byte[] FileBeginningMagicBytes = { 0x4b, 0x53, 0x49, 0x50, 0x55, 0x42, 0x4c, 0x46 };
-
-            private readonly List<CertificateRecord> _certificateRecordList = new List<CertificateRecord>();
-            private readonly RawTag _cmsSignature;
-            private readonly List<PublicationRecord> _publicationRecordList = new List<PublicationRecord>();
-            private readonly PublicationsFileHeader _publicationsHeader;
-
-            /// <summary>
-            ///     Create new publications file TLV element from TLV element.
-            /// </summary>
-            /// <param name="tag">TLV element</param>
-            public PublicationsFile(ITlvTag tag) : base(tag)
-            {
-                int publicationsHeaderCount = 0;
-                int cmsSignatureCount = 0;
-
-                for (int i = 0; i < Count; i++)
-                {
-                    ITlvTag childTag = this[i];
-
-                    switch (childTag.Type)
-                    {
-                        case Constants.PublicationsFileHeader.TagType:
-                            _publicationsHeader = new PublicationsFileHeader(childTag);
-                            publicationsHeaderCount++;
-                            if (i != 0)
-                            {
-                                throw new PublicationsFileException(
-                                    "Publications file header should be the first element in publications file.");
-                            }
-                            break;
-                        case Constants.CertificateRecord.TagType:
-                            CertificateRecord certificateRecordTag = new CertificateRecord(childTag);
-                            _certificateRecordList.Add(certificateRecordTag);
-                            if (_publicationRecordList.Count != 0)
-                            {
-                                throw new PublicationsFileException(
-                                    "Certificate records should be before publication records.");
-                            }
-                            break;
-                        case Constants.PublicationRecord.TagTypePublication:
-                            PublicationRecord publicationRecordTag = new PublicationRecord(childTag);
-                            _publicationRecordList.Add(publicationRecordTag);
-                            break;
-                        case Constants.PublicationsFile.CmsSignatureTagType:
-                            _cmsSignature = new RawTag(childTag);
-                            cmsSignatureCount++;
-                            if (i != Count - 1)
-                            {
-                                throw new PublicationsFileException(
-                                    "Cms signature should be last element in publications file.");
-                            }
-                            break;
-                        default:
-                            VerifyUnknownTag(childTag);
-                            break;
-                    }
-                }
-
-                if (publicationsHeaderCount != 1)
-                {
-                    throw new PublicationsFileException(
-                        "Only one publications file header must exist in publications file.");
-                }
-
-                if (cmsSignatureCount != 1)
-                {
-                    throw new PublicationsFileException("Only one signature must exist in publications file.");
-                }
-            }
-
-            /// <summary>
-            ///     Get latest publication record.
-            /// </summary>
-            /// <returns>publication record</returns>
-            public PublicationRecord GetLatestPublication()
-            {
-                PublicationRecord latest = null;
-
-                foreach (PublicationRecord publicationRecord in _publicationRecordList)
-                {
-                    if (latest == null)
-                    {
-                        latest = publicationRecord;
-                        continue;
-                    }
-
-                    if (publicationRecord.PublicationData.PublicationTime.CompareTo(latest.PublicationData.PublicationTime) > 0)
-                    {
-                        latest = publicationRecord;
-                    }
-                }
-
-                return latest;
-            }
-
-            /// <summary>
-            ///     Get nearest publication record subsequent to given time.
-            /// </summary>
-            /// <param name="time">time</param>
-            /// <returns>publication record closest to time</returns>
-            public PublicationRecord GetNearestPublicationRecord(ulong time)
-            {
-                PublicationRecord nearestPublicationRecord = null;
-
-                foreach (PublicationRecord publicationRecord in _publicationRecordList)
-                {
-                    ulong publicationTime = publicationRecord.PublicationData.PublicationTime;
-                    if (publicationTime < time)
-                    {
-                        continue;
-                    }
-
-                    if (nearestPublicationRecord == null)
-                    {
-                        nearestPublicationRecord = publicationRecord;
-                    }
-                    else if (publicationTime < nearestPublicationRecord.PublicationData.PublicationTime)
-                    {
-                        nearestPublicationRecord = publicationRecord;
-                    }
-                }
-
-                return nearestPublicationRecord;
-            }
-
-            /// <summary>
-            ///     Is publication record in publications file.
-            /// </summary>
-            /// <param name="publicationRecord">lookup publication record</param>
-            /// <returns>true if publication record is in publications file</returns>
-            public bool Contains(PublicationRecord publicationRecord)
-            {
-                if (publicationRecord == null)
-                {
-                    return false;
-                }
-
-                foreach (PublicationRecord record in _publicationRecordList)
-                {
-                    if (record.PublicationData.PublicationTime == publicationRecord.PublicationData.PublicationTime &&
-                        record.PublicationData.PublicationHash == publicationRecord.PublicationData.PublicationHash)
-                    {
-                        return true;
-                    }
-                }
-
-                return false;
-            }
-
-            /// <summary>
-            ///     Get certificate by certificate ID.
-            /// </summary>
-            /// <param name="certificateId">certificate id</param>
-            /// <returns>X509 certificate</returns>
-            public byte[] FindCertificateById(byte[] certificateId)
-            {
-                foreach (CertificateRecord certificateRecord in _certificateRecordList)
-                {
-                    if (Util.IsArrayEqual(certificateRecord.CertificateId.EncodeValue(), certificateId))
-                    {
-<<<<<<< HEAD
-                        return new X509Certificate2(certificateRecord.X509Certificate.EncodeValue());
-=======
-                        return _certificateRecordList[i].X509Certificate.EncodeValue();
->>>>>>> 94adb757
-                    }
-                }
-
-                return null;
-            }
-
-            /// <summary>
-            ///     Get signature
-            /// </summary>
-            /// <returns>signature bytes</returns>
-            public byte[] GetSignatureValue()
-            {
-                return _cmsSignature.EncodeValue();
-            }
-
-            /// <summary>
-            ///     Get signed bytes.
-            /// </summary>
-            /// <returns>signed bytes</returns>
-            public byte[] GetSignedBytes()
-            {
-                using (TlvWriter writer = new TlvWriter(new MemoryStream()))
-                {
-                    writer.Write(FileBeginningMagicBytes);
-
-                    // get all but last tag
-                    for (int i = 0; i < Count - 1; i++)
-                    {
-                        writer.WriteTag(this[i]);
-                    }
-                    return ((MemoryStream)writer.BaseStream).ToArray();
-                }
-            }
-
-            /// <summary>
-            ///     Convert publications file to string.
-            /// </summary>
-            /// <returns>publications file as string</returns>
-            public override string ToString()
-            {
-                StringBuilder builder = new StringBuilder();
-                builder.Append("Publications file");
-
-                builder.Append(", created: ").Append(_publicationsHeader.CreationTime);
-
-                PublicationRecord latestPublication = GetLatestPublication();
-                if (latestPublication != null)
-                {
-                    builder.Append(", last publication: ").Append(latestPublication.PublicationData.PublicationTime);
-                }
-
-                if (_publicationsHeader.RepositoryUri != null)
-                {
-                    builder.Append(", published at: ").Append(_publicationsHeader.RepositoryUri);
-                }
-
-                return builder.ToString();
-            }
-        }
-    }
+﻿using System.Collections.Generic;
+using System.IO;
+using System.Security.Cryptography.X509Certificates;
+using System.Text;
+using Guardtime.KSI.Exceptions;
+using Guardtime.KSI.Parser;
+using Guardtime.KSI.Utils;
+
+namespace Guardtime.KSI.Publication
+{
+    public partial class PublicationsFileFactory
+    {
+        /// <summary>
+        ///     Publications file implementation.
+        /// </summary>
+        private sealed class PublicationsFile : CompositeTag, IPublicationsFile
+        {
+            /// <summary>
+            ///     Publications file beginning bytes "KSIPUBLF".
+            /// </summary>
+            public static readonly byte[] FileBeginningMagicBytes = { 0x4b, 0x53, 0x49, 0x50, 0x55, 0x42, 0x4c, 0x46 };
+
+            private readonly List<CertificateRecord> _certificateRecordList = new List<CertificateRecord>();
+            private readonly RawTag _cmsSignature;
+            private readonly List<PublicationRecord> _publicationRecordList = new List<PublicationRecord>();
+            private readonly PublicationsFileHeader _publicationsHeader;
+
+            /// <summary>
+            ///     Create new publications file TLV element from TLV element.
+            /// </summary>
+            /// <param name="tag">TLV element</param>
+            public PublicationsFile(ITlvTag tag) : base(tag)
+            {
+                int publicationsHeaderCount = 0;
+                int cmsSignatureCount = 0;
+
+                for (int i = 0; i < Count; i++)
+                {
+                    ITlvTag childTag = this[i];
+
+                    switch (childTag.Type)
+                    {
+                        case Constants.PublicationsFileHeader.TagType:
+                            _publicationsHeader = new PublicationsFileHeader(childTag);
+                            publicationsHeaderCount++;
+                            if (i != 0)
+                            {
+                                throw new PublicationsFileException(
+                                    "Publications file header should be the first element in publications file.");
+                            }
+                            break;
+                        case Constants.CertificateRecord.TagType:
+                            CertificateRecord certificateRecordTag = new CertificateRecord(childTag);
+                            _certificateRecordList.Add(certificateRecordTag);
+                            if (_publicationRecordList.Count != 0)
+                            {
+                                throw new PublicationsFileException(
+                                    "Certificate records should be before publication records.");
+                            }
+                            break;
+                        case Constants.PublicationRecord.TagTypePublication:
+                            PublicationRecord publicationRecordTag = new PublicationRecord(childTag);
+                            _publicationRecordList.Add(publicationRecordTag);
+                            break;
+                        case Constants.PublicationsFile.CmsSignatureTagType:
+                            _cmsSignature = new RawTag(childTag);
+                            cmsSignatureCount++;
+                            if (i != Count - 1)
+                            {
+                                throw new PublicationsFileException(
+                                    "Cms signature should be last element in publications file.");
+                            }
+                            break;
+                        default:
+                            VerifyUnknownTag(childTag);
+                            break;
+                    }
+                }
+
+                if (publicationsHeaderCount != 1)
+                {
+                    throw new PublicationsFileException(
+                        "Only one publications file header must exist in publications file.");
+                }
+
+                if (cmsSignatureCount != 1)
+                {
+                    throw new PublicationsFileException("Only one signature must exist in publications file.");
+                }
+            }
+
+            /// <summary>
+            ///     Get latest publication record.
+            /// </summary>
+            /// <returns>publication record</returns>
+            public PublicationRecord GetLatestPublication()
+            {
+                PublicationRecord latest = null;
+
+                foreach (PublicationRecord publicationRecord in _publicationRecordList)
+                {
+                    if (latest == null)
+                    {
+                        latest = publicationRecord;
+                        continue;
+                    }
+
+                    if (publicationRecord.PublicationData.PublicationTime.CompareTo(latest.PublicationData.PublicationTime) > 0)
+                    {
+                        latest = publicationRecord;
+                    }
+                }
+
+                return latest;
+            }
+
+            /// <summary>
+            ///     Get nearest publication record subsequent to given time.
+            /// </summary>
+            /// <param name="time">time</param>
+            /// <returns>publication record closest to time</returns>
+            public PublicationRecord GetNearestPublicationRecord(ulong time)
+            {
+                PublicationRecord nearestPublicationRecord = null;
+
+                foreach (PublicationRecord publicationRecord in _publicationRecordList)
+                {
+                    ulong publicationTime = publicationRecord.PublicationData.PublicationTime;
+                    if (publicationTime < time)
+                    {
+                        continue;
+                    }
+
+                    if (nearestPublicationRecord == null)
+                    {
+                        nearestPublicationRecord = publicationRecord;
+                    }
+                    else if (publicationTime < nearestPublicationRecord.PublicationData.PublicationTime)
+                    {
+                        nearestPublicationRecord = publicationRecord;
+                    }
+                }
+
+                return nearestPublicationRecord;
+            }
+
+            /// <summary>
+            ///     Is publication record in publications file.
+            /// </summary>
+            /// <param name="publicationRecord">lookup publication record</param>
+            /// <returns>true if publication record is in publications file</returns>
+            public bool Contains(PublicationRecord publicationRecord)
+            {
+                if (publicationRecord == null)
+                {
+                    return false;
+                }
+
+                foreach (PublicationRecord record in _publicationRecordList)
+                {
+                    if (record.PublicationData.PublicationTime == publicationRecord.PublicationData.PublicationTime &&
+                        record.PublicationData.PublicationHash == publicationRecord.PublicationData.PublicationHash)
+                    {
+                        return true;
+                    }
+                }
+
+                return false;
+            }
+
+            /// <summary>
+            ///     Get certificate by certificate ID.
+            /// </summary>
+            /// <param name="certificateId">certificate id</param>
+            /// <returns>X509 certificate</returns>
+            public X509Certificate2 FindCertificateById(byte[] certificateId)
+            {
+                foreach (CertificateRecord certificateRecord in _certificateRecordList)
+                {
+                    if (Util.IsArrayEqual(certificateRecord.CertificateId.EncodeValue(), certificateId))
+                    {
+                        return new X509Certificate2(certificateRecord.X509Certificate.EncodeValue());
+                    }
+                }
+
+                return null;
+            }
+
+            /// <summary>
+            ///     Get signature
+            /// </summary>
+            /// <returns>signature bytes</returns>
+            public byte[] GetSignatureValue()
+            {
+                return _cmsSignature.EncodeValue();
+            }
+
+            /// <summary>
+            ///     Get signed bytes.
+            /// </summary>
+            /// <returns>signed bytes</returns>
+            public byte[] GetSignedBytes()
+            {
+                using (TlvWriter writer = new TlvWriter(new MemoryStream()))
+                {
+                    writer.Write(FileBeginningMagicBytes);
+
+                    // get all but last tag
+                    for (int i = 0; i < Count - 1; i++)
+                    {
+                        writer.WriteTag(this[i]);
+                    }
+                    return ((MemoryStream)writer.BaseStream).ToArray();
+                }
+            }
+
+            /// <summary>
+            ///     Convert publications file to string.
+            /// </summary>
+            /// <returns>publications file as string</returns>
+            public override string ToString()
+            {
+                StringBuilder builder = new StringBuilder();
+                builder.Append("Publications file");
+
+                builder.Append(", created: ").Append(_publicationsHeader.CreationTime);
+
+                PublicationRecord latestPublication = GetLatestPublication();
+                if (latestPublication != null)
+                {
+                    builder.Append(", last publication: ").Append(latestPublication.PublicationData.PublicationTime);
+                }
+
+                if (_publicationsHeader.RepositoryUri != null)
+                {
+                    builder.Append(", published at: ").Append(_publicationsHeader.RepositoryUri);
+                }
+
+                return builder.ToString();
+            }
+        }
+    }
 }