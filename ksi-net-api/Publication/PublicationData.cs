﻿using System;
using System.Collections.Generic;
using Guardtime.KSI.Exceptions;
using Guardtime.KSI.Hashing;
using Guardtime.KSI.Parser;
using Guardtime.KSI.Utils;

namespace Guardtime.KSI.Publication
{
    /// <summary>
    ///     Publication data TLV element.
    /// </summary>
    public sealed class PublicationData : CompositeTag
    {
        private readonly ImprintTag _publicationHash;

        private readonly IntegerTag _publicationTime;

        /// <summary>
        ///     Create new publication data TLV element from TLV element.
        /// </summary>
        /// <param name="tag">TLV element</param>
        /// <exception cref="TlvException">thrown when TLV parsing fails</exception>
        public PublicationData(TlvTag tag) : base(tag)
        {
            if (Type != Constants.PublicationData.TagType)
            {
                throw new TlvException("Invalid publication data type(" + Type + ").");
            }

            int publicationTimeCount = 0;
            int publicationHashCount = 0;

            for (int i = 0; i < Count; i++)
            {
                switch (this[i].Type)
                {
                    case Constants.PublicationData.PublicationTimeTagType:
                        _publicationTime = new IntegerTag(this[i]);
                        publicationTimeCount++;
                        break;
                    case Constants.PublicationData.PublicationHashTagType:
                        _publicationHash = new ImprintTag(this[i]);
                        publicationHashCount++;
                        break;
                    default:
                        VerifyCriticalFlag(this[i]);
                        break;
                }
            }

            if (publicationTimeCount != 1)
            {
                throw new TlvException("Only one publication time must exist in publication data.");
            }

            if (publicationHashCount != 1)
            {
                throw new TlvException("Only one publication hash must exist in publication data.");
            }
        }

        /// <summary>
        ///     Create new publication data TLV element from publication time and publication hash.
        /// </summary>
        /// <param name="publicationTime">publication time</param>
        /// <param name="publicationHash">publication hash</param>
        public PublicationData(ulong publicationTime, DataHash publicationHash)
<<<<<<< HEAD
            : base(TagType, false, true, new List<TlvTag>()
            {
                new IntegerTag(PublicationTimeTagType, false, false, publicationTime),
                new ImprintTag(PublicationHashTagType, false, false, publicationHash)
            })
        {
            _publicationTime = (IntegerTag)this[0];
            _publicationHash = (ImprintTag)this[1];
=======
            : base(Constants.PublicationData.TagType, false, true, new List<TlvTag>())
        {
            _publicationTime = new IntegerTag(Constants.PublicationData.PublicationTimeTagType, false, false, publicationTime);
            AddTag(_publicationTime);
            _publicationHash = new ImprintTag(Constants.PublicationData.PublicationHashTagType, false, false, publicationHash);
            AddTag(_publicationHash);
>>>>>>> 1bada85f
        }

        /// <summary>
        ///     Create new publication data TLV element from publication string.
        /// </summary>
        /// <param name="publicationString">publication string</param>
        /// <exception cref="TlvException">thrown when TLV parsing fails from publication string</exception>
<<<<<<< HEAD
        public PublicationData(string publicationString) : base(TagType, false, true, DecodePublicationString(publicationString))
        {
            _publicationTime = (IntegerTag)this[0];
            _publicationHash = (ImprintTag)this[1];
        }

        private static List<TlvTag> DecodePublicationString(string publicationString)
=======
        public PublicationData(string publicationString) : base(Constants.PublicationData.TagType, false, true, new List<TlvTag>())
>>>>>>> 1bada85f
        {
            if (publicationString == null)
            {
                throw new TlvException("Invalid publication string: null.");
            }

            byte[] dataBytesWithCrc32 = Base32.Decode(publicationString);

            // Length needs to be at least 13 bytes (8 bytes for time plus non-empty hash imprint plus 4 bytes for crc32)
            if (dataBytesWithCrc32 == null || dataBytesWithCrc32.Length < 13)
            {
                throw new TlvException("Publication string base 32 decode failed.");
            }

            byte[] dataBytes = new byte[dataBytesWithCrc32.Length - 4];
            Array.Copy(dataBytesWithCrc32, 0, dataBytes, 0, dataBytesWithCrc32.Length - 4);

            byte[] computedCrc32 = Util.EncodeUnsignedLong(Crc32.Calculate(dataBytes, 0));
            byte[] messageCrc32 = new byte[4];
            Array.Copy(dataBytesWithCrc32, dataBytesWithCrc32.Length - 4, messageCrc32, 0, 4);
            if (!Util.IsArrayEqual(computedCrc32, messageCrc32))
            {
                throw new TlvException("Publication string CRC 32 check failed.");
            }

            byte[] hashImprint = new byte[dataBytesWithCrc32.Length - 12];
            Array.Copy(dataBytesWithCrc32, 8, hashImprint, 0, dataBytesWithCrc32.Length - 12);

            byte[] publicationTimeBytes = new byte[8];
            Array.Copy(dataBytesWithCrc32, 0, publicationTimeBytes, 0, 8);

<<<<<<< HEAD
            return new List<TlvTag>()
            {
                new IntegerTag(PublicationTimeTagType, false, false, Util.DecodeUnsignedLong(publicationTimeBytes, 0, publicationTimeBytes.Length)),
                new ImprintTag(PublicationHashTagType, false, false, new DataHash(hashImprint))
            };
        } 
=======
            _publicationTime = new IntegerTag(Constants.PublicationData.PublicationTimeTagType, false, false,
                Util.DecodeUnsignedLong(publicationTimeBytes, 0, publicationTimeBytes.Length));
            AddTag(_publicationTime);

            _publicationHash = new ImprintTag(Constants.PublicationData.PublicationHashTagType, false, false, new DataHash(hashImprint));
            AddTag(_publicationHash);
        }
>>>>>>> 1bada85f

        /// <summary>
        ///     Get publication time.
        /// </summary>
        public ulong PublicationTime
        {
            get { return _publicationTime.Value; }
        }

        /// <summary>
        ///     Get publication hash.
        /// </summary>
        public DataHash PublicationHash
        {
            get { return _publicationHash.Value; }
        }
    }
}<|MERGE_RESOLUTION|>--- conflicted
+++ resolved
@@ -1,168 +1,145 @@
-﻿using System;
-using System.Collections.Generic;
-using Guardtime.KSI.Exceptions;
-using Guardtime.KSI.Hashing;
-using Guardtime.KSI.Parser;
-using Guardtime.KSI.Utils;
-
-namespace Guardtime.KSI.Publication
-{
-    /// <summary>
-    ///     Publication data TLV element.
-    /// </summary>
-    public sealed class PublicationData : CompositeTag
-    {
-        private readonly ImprintTag _publicationHash;
-
-        private readonly IntegerTag _publicationTime;
-
-        /// <summary>
-        ///     Create new publication data TLV element from TLV element.
-        /// </summary>
-        /// <param name="tag">TLV element</param>
-        /// <exception cref="TlvException">thrown when TLV parsing fails</exception>
-        public PublicationData(TlvTag tag) : base(tag)
-        {
-            if (Type != Constants.PublicationData.TagType)
-            {
-                throw new TlvException("Invalid publication data type(" + Type + ").");
-            }
-
-            int publicationTimeCount = 0;
-            int publicationHashCount = 0;
-
-            for (int i = 0; i < Count; i++)
-            {
-                switch (this[i].Type)
-                {
-                    case Constants.PublicationData.PublicationTimeTagType:
-                        _publicationTime = new IntegerTag(this[i]);
-                        publicationTimeCount++;
-                        break;
-                    case Constants.PublicationData.PublicationHashTagType:
-                        _publicationHash = new ImprintTag(this[i]);
-                        publicationHashCount++;
-                        break;
-                    default:
-                        VerifyCriticalFlag(this[i]);
-                        break;
-                }
-            }
-
-            if (publicationTimeCount != 1)
-            {
-                throw new TlvException("Only one publication time must exist in publication data.");
-            }
-
-            if (publicationHashCount != 1)
-            {
-                throw new TlvException("Only one publication hash must exist in publication data.");
-            }
-        }
-
-        /// <summary>
-        ///     Create new publication data TLV element from publication time and publication hash.
-        /// </summary>
-        /// <param name="publicationTime">publication time</param>
-        /// <param name="publicationHash">publication hash</param>
-        public PublicationData(ulong publicationTime, DataHash publicationHash)
-<<<<<<< HEAD
-            : base(TagType, false, true, new List<TlvTag>()
-            {
-                new IntegerTag(PublicationTimeTagType, false, false, publicationTime),
-                new ImprintTag(PublicationHashTagType, false, false, publicationHash)
-            })
-        {
-            _publicationTime = (IntegerTag)this[0];
-            _publicationHash = (ImprintTag)this[1];
-=======
-            : base(Constants.PublicationData.TagType, false, true, new List<TlvTag>())
-        {
-            _publicationTime = new IntegerTag(Constants.PublicationData.PublicationTimeTagType, false, false, publicationTime);
-            AddTag(_publicationTime);
-            _publicationHash = new ImprintTag(Constants.PublicationData.PublicationHashTagType, false, false, publicationHash);
-            AddTag(_publicationHash);
->>>>>>> 1bada85f
-        }
-
-        /// <summary>
-        ///     Create new publication data TLV element from publication string.
-        /// </summary>
-        /// <param name="publicationString">publication string</param>
-        /// <exception cref="TlvException">thrown when TLV parsing fails from publication string</exception>
-<<<<<<< HEAD
-        public PublicationData(string publicationString) : base(TagType, false, true, DecodePublicationString(publicationString))
-        {
-            _publicationTime = (IntegerTag)this[0];
-            _publicationHash = (ImprintTag)this[1];
-        }
-
-        private static List<TlvTag> DecodePublicationString(string publicationString)
-=======
-        public PublicationData(string publicationString) : base(Constants.PublicationData.TagType, false, true, new List<TlvTag>())
->>>>>>> 1bada85f
-        {
-            if (publicationString == null)
-            {
-                throw new TlvException("Invalid publication string: null.");
-            }
-
-            byte[] dataBytesWithCrc32 = Base32.Decode(publicationString);
-
-            // Length needs to be at least 13 bytes (8 bytes for time plus non-empty hash imprint plus 4 bytes for crc32)
-            if (dataBytesWithCrc32 == null || dataBytesWithCrc32.Length < 13)
-            {
-                throw new TlvException("Publication string base 32 decode failed.");
-            }
-
-            byte[] dataBytes = new byte[dataBytesWithCrc32.Length - 4];
-            Array.Copy(dataBytesWithCrc32, 0, dataBytes, 0, dataBytesWithCrc32.Length - 4);
-
-            byte[] computedCrc32 = Util.EncodeUnsignedLong(Crc32.Calculate(dataBytes, 0));
-            byte[] messageCrc32 = new byte[4];
-            Array.Copy(dataBytesWithCrc32, dataBytesWithCrc32.Length - 4, messageCrc32, 0, 4);
-            if (!Util.IsArrayEqual(computedCrc32, messageCrc32))
-            {
-                throw new TlvException("Publication string CRC 32 check failed.");
-            }
-
-            byte[] hashImprint = new byte[dataBytesWithCrc32.Length - 12];
-            Array.Copy(dataBytesWithCrc32, 8, hashImprint, 0, dataBytesWithCrc32.Length - 12);
-
-            byte[] publicationTimeBytes = new byte[8];
-            Array.Copy(dataBytesWithCrc32, 0, publicationTimeBytes, 0, 8);
-
-<<<<<<< HEAD
-            return new List<TlvTag>()
-            {
-                new IntegerTag(PublicationTimeTagType, false, false, Util.DecodeUnsignedLong(publicationTimeBytes, 0, publicationTimeBytes.Length)),
-                new ImprintTag(PublicationHashTagType, false, false, new DataHash(hashImprint))
-            };
-        } 
-=======
-            _publicationTime = new IntegerTag(Constants.PublicationData.PublicationTimeTagType, false, false,
-                Util.DecodeUnsignedLong(publicationTimeBytes, 0, publicationTimeBytes.Length));
-            AddTag(_publicationTime);
-
-            _publicationHash = new ImprintTag(Constants.PublicationData.PublicationHashTagType, false, false, new DataHash(hashImprint));
-            AddTag(_publicationHash);
-        }
->>>>>>> 1bada85f
-
-        /// <summary>
-        ///     Get publication time.
-        /// </summary>
-        public ulong PublicationTime
-        {
-            get { return _publicationTime.Value; }
-        }
-
-        /// <summary>
-        ///     Get publication hash.
-        /// </summary>
-        public DataHash PublicationHash
-        {
-            get { return _publicationHash.Value; }
-        }
-    }
+﻿using System;
+using System.Collections.Generic;
+using Guardtime.KSI.Exceptions;
+using Guardtime.KSI.Hashing;
+using Guardtime.KSI.Parser;
+using Guardtime.KSI.Utils;
+
+namespace Guardtime.KSI.Publication
+{
+    /// <summary>
+    ///     Publication data TLV element.
+    /// </summary>
+    public sealed class PublicationData : CompositeTag
+    {
+        private readonly ImprintTag _publicationHash;
+
+        private readonly IntegerTag _publicationTime;
+
+        /// <summary>
+        ///     Create new publication data TLV element from TLV element.
+        /// </summary>
+        /// <param name="tag">TLV element</param>
+        /// <exception cref="TlvException">thrown when TLV parsing fails</exception>
+        public PublicationData(TlvTag tag) : base(tag)
+        {
+            if (Type != Constants.PublicationData.TagType)
+            {
+                throw new TlvException("Invalid publication data type(" + Type + ").");
+            }
+
+            int publicationTimeCount = 0;
+            int publicationHashCount = 0;
+
+            for (int i = 0; i < Count; i++)
+            {
+                switch (this[i].Type)
+                {
+                    case Constants.PublicationData.PublicationTimeTagType:
+                        _publicationTime = new IntegerTag(this[i]);
+                        publicationTimeCount++;
+                        break;
+                    case Constants.PublicationData.PublicationHashTagType:
+                        _publicationHash = new ImprintTag(this[i]);
+                        publicationHashCount++;
+                        break;
+                    default:
+                        VerifyCriticalFlag(this[i]);
+                        break;
+                }
+            }
+
+            if (publicationTimeCount != 1)
+            {
+                throw new TlvException("Only one publication time must exist in publication data.");
+            }
+
+            if (publicationHashCount != 1)
+            {
+                throw new TlvException("Only one publication hash must exist in publication data.");
+            }
+        }
+
+        /// <summary>
+        ///     Create new publication data TLV element from publication time and publication hash.
+        /// </summary>
+        /// <param name="publicationTime">publication time</param>
+        /// <param name="publicationHash">publication hash</param>
+        public PublicationData(ulong publicationTime, DataHash publicationHash)
+            : base(Constants.PublicationData.TagType, false, true, new List<TlvTag>()
+            {
+                new IntegerTag(Constants.PublicationData.PublicationTimeTagType, false, false, publicationTime),
+                new ImprintTag(Constants.PublicationData.PublicationHashTagType, false, false, publicationHash)
+            })
+        {
+            _publicationTime = (IntegerTag)this[0];
+            _publicationHash = (ImprintTag)this[1];
+        }
+
+        /// <summary>
+        ///     Create new publication data TLV element from publication string.
+        /// </summary>
+        /// <param name="publicationString">publication string</param>
+        /// <exception cref="TlvException">thrown when TLV parsing fails from publication string</exception>
+        public PublicationData(string publicationString) : base(Constants.PublicationData.TagType, false, true, DecodePublicationString(publicationString))
+        {
+            _publicationTime = (IntegerTag)this[0];
+            _publicationHash = (ImprintTag)this[1];
+        }
+
+        private static List<TlvTag> DecodePublicationString(string publicationString)
+        {
+            if (publicationString == null)
+            {
+                throw new TlvException("Invalid publication string: null.");
+            }
+
+            byte[] dataBytesWithCrc32 = Base32.Decode(publicationString);
+
+            // Length needs to be at least 13 bytes (8 bytes for time plus non-empty hash imprint plus 4 bytes for crc32)
+            if (dataBytesWithCrc32 == null || dataBytesWithCrc32.Length < 13)
+            {
+                throw new TlvException("Publication string base 32 decode failed.");
+            }
+
+            byte[] dataBytes = new byte[dataBytesWithCrc32.Length - 4];
+            Array.Copy(dataBytesWithCrc32, 0, dataBytes, 0, dataBytesWithCrc32.Length - 4);
+
+            byte[] computedCrc32 = Util.EncodeUnsignedLong(Crc32.Calculate(dataBytes, 0));
+            byte[] messageCrc32 = new byte[4];
+            Array.Copy(dataBytesWithCrc32, dataBytesWithCrc32.Length - 4, messageCrc32, 0, 4);
+            if (!Util.IsArrayEqual(computedCrc32, messageCrc32))
+            {
+                throw new TlvException("Publication string CRC 32 check failed.");
+            }
+
+            byte[] hashImprint = new byte[dataBytesWithCrc32.Length - 12];
+            Array.Copy(dataBytesWithCrc32, 8, hashImprint, 0, dataBytesWithCrc32.Length - 12);
+
+            byte[] publicationTimeBytes = new byte[8];
+            Array.Copy(dataBytesWithCrc32, 0, publicationTimeBytes, 0, 8);
+
+            return new List<TlvTag>()
+            {
+                new IntegerTag(Constants.PublicationData.PublicationTimeTagType, false, false, Util.DecodeUnsignedLong(publicationTimeBytes, 0, publicationTimeBytes.Length)),
+                new ImprintTag(Constants.PublicationData.PublicationHashTagType, false, false, new DataHash(hashImprint))
+            };
+        } 
+
+        /// <summary>
+        ///     Get publication time.
+        /// </summary>
+        public ulong PublicationTime
+        {
+            get { return _publicationTime.Value; }
+        }
+
+        /// <summary>
+        ///     Get publication hash.
+        /// </summary>
+        public DataHash PublicationHash
+        {
+            get { return _publicationHash.Value; }
+        }
+    }
 }