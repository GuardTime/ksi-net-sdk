﻿using System.Collections;
using System.Collections.Generic;
using System.IO;
using System.Text;
using Guardtime.KSI.Exceptions;
using Guardtime.KSI.Utils;

namespace Guardtime.KSI.Parser
{
    /// <summary>
    ///     TLV element containing other TLV elements.
    /// </summary>
    public abstract class CompositeTag : TlvTag, IEnumerable<ITlvTag>
    {
        private readonly List<ITlvTag> _value = new List<ITlvTag>();

        /// <summary>
        ///     Create new composite TLV element from TLV element.
        /// </summary>
        /// <param name="tag">TLV element</param>
        /// <exception cref="TlvException">thrown when TLV tag is null</exception>
        protected CompositeTag(ITlvTag tag) : base(tag)
        {
            DecodeValue(tag.EncodeValue());
        }

        /// <summary>
        ///     Create new composite TLV element from data.
        /// </summary>
        /// <param name="type">TLV type</param>
        /// <param name="nonCritical">Is TLV element non critical</param>
        /// <param name="forward">Is TLV element forwarded</param>
        /// <param name="value">TLV element list</param>
        /// <exception cref="TlvException">thrown when input value is null</exception>
        protected CompositeTag(uint type, bool nonCritical, bool forward, List<ITlvTag> value)
            : base(type, nonCritical, forward)
        {
            if (value == null)
            {
                throw new TlvException("Invalid TLV element list: null.");
            }

            foreach (ITlvTag tag in value)
            {
                if (tag == null)
                {
                    throw new TlvException("Invalid TLV in element list: null.");
                }

                _value.Add(tag);
            }
        }

        /// <summary>
        ///     Get or set TLV child object
        /// </summary>
        /// <param name="i">tlv element position</param>
        /// <returns>TLV element at given position</returns>
        /// <exception cref="TlvException">thrown when trying to set null as value in array</exception>
        public ITlvTag this[int i] => _value[i];

        /// <summary>
        ///     Get TLV element list size
        /// </summary>
        public int Count => _value.Count;

        /// <summary>
        ///     Get Enumerator for TLV composite element.
        /// </summary>
        /// <returns>TLV composite elemnet enumerator.</returns>
        public IEnumerator<ITlvTag> GetEnumerator()
        {
            return _value.GetEnumerator();
        }

        /// <summary>
        ///     Get Enumerator for TLV composite element.
        /// </summary>
        /// <returns>TLV composite elemnet enumerator.</returns>
        IEnumerator IEnumerable.GetEnumerator()
        {
            return GetEnumerator();
        }


        /// <summary>
        ///     Decode bytes to TLV list.
        /// </summary>
        /// <param name="bytes">TLV bytes</param>
        private void DecodeValue(byte[] bytes)
        {
            using (TlvReader tlvReader = new TlvReader(new MemoryStream(bytes)))
            {
                while (tlvReader.BaseStream.Position < tlvReader.BaseStream.Length)
                {
                    _value.Add(tlvReader.ReadTag());
                }
            }
        }

        /// <summary>
        ///     Encode child TLV list to byte array.
        /// </summary>
        /// <returns>TLV list elements as byte array</returns>
        public override byte[] EncodeValue()
        {
            using (TlvWriter writer = new TlvWriter(new MemoryStream()))
            {
                foreach (ITlvTag tag in _value)
                {
                    writer.WriteTag(tag);
                }

                return ((MemoryStream)writer.BaseStream).ToArray();
            }
        }

        /// <summary>
        ///     Verify unknown tag for critical flag and throw exception.
        /// </summary>
        /// <param name="tag">TLV element</param>
<<<<<<< HEAD
        protected void VerifyCriticalFlag(ITlvTag tag)
=======
        protected void VerifyUnknownTag(TlvTag tag)
>>>>>>> e18a31b0
        {
            if (tag == null)
            {
                throw new TlvException("Invalid TLV tag: null.");
            }

            if (!tag.NonCritical)
            {
                throw new TlvException("Unknown tag type(" + tag.Type + ").");
            }
        }

        /// <summary>
        ///     Get TLV element hash code.
        /// </summary>
        /// <returns>Hash code</returns>
        public override int GetHashCode()
        {
            unchecked
            {
                int res = 1;
                foreach (ITlvTag tag in _value)
                {
                    res = 31 * res + tag.GetHashCode();
                }

                return res + Type.GetHashCode() + Forward.GetHashCode() + NonCritical.GetHashCode();
            }
        }

        /// <summary>
        ///     Convert TLV element to string.
        /// </summary>
        /// <returns>TLV element as string</returns>
        public override string ToString()
        {
            StringBuilder builder = new StringBuilder();
            builder.Append("TLV[0x").Append(Type.ToString("X"));

            if (NonCritical)
            {
                builder.Append(",N");
            }

            if (Forward)
            {
                builder.Append(",F");
            }

            builder.Append("]:").AppendLine();

            for (int i = 0; i < Count; i++)
            {
                builder.Append(Util.TabPrefixString(_value[i].ToString()));
                if (i < Count - 1)
                {
                    builder.AppendLine();
                }
            }

            return builder.ToString();
        }
    }
}<|MERGE_RESOLUTION|>--- conflicted
+++ resolved
@@ -1,190 +1,186 @@
-﻿using System.Collections;
-using System.Collections.Generic;
-using System.IO;
-using System.Text;
-using Guardtime.KSI.Exceptions;
-using Guardtime.KSI.Utils;
-
-namespace Guardtime.KSI.Parser
-{
-    /// <summary>
-    ///     TLV element containing other TLV elements.
-    /// </summary>
-    public abstract class CompositeTag : TlvTag, IEnumerable<ITlvTag>
-    {
-        private readonly List<ITlvTag> _value = new List<ITlvTag>();
-
-        /// <summary>
-        ///     Create new composite TLV element from TLV element.
-        /// </summary>
-        /// <param name="tag">TLV element</param>
-        /// <exception cref="TlvException">thrown when TLV tag is null</exception>
-        protected CompositeTag(ITlvTag tag) : base(tag)
-        {
-            DecodeValue(tag.EncodeValue());
-        }
-
-        /// <summary>
-        ///     Create new composite TLV element from data.
-        /// </summary>
-        /// <param name="type">TLV type</param>
-        /// <param name="nonCritical">Is TLV element non critical</param>
-        /// <param name="forward">Is TLV element forwarded</param>
-        /// <param name="value">TLV element list</param>
-        /// <exception cref="TlvException">thrown when input value is null</exception>
-        protected CompositeTag(uint type, bool nonCritical, bool forward, List<ITlvTag> value)
-            : base(type, nonCritical, forward)
-        {
-            if (value == null)
-            {
-                throw new TlvException("Invalid TLV element list: null.");
-            }
-
-            foreach (ITlvTag tag in value)
-            {
-                if (tag == null)
-                {
-                    throw new TlvException("Invalid TLV in element list: null.");
-                }
-
-                _value.Add(tag);
-            }
-        }
-
-        /// <summary>
-        ///     Get or set TLV child object
-        /// </summary>
-        /// <param name="i">tlv element position</param>
-        /// <returns>TLV element at given position</returns>
-        /// <exception cref="TlvException">thrown when trying to set null as value in array</exception>
-        public ITlvTag this[int i] => _value[i];
-
-        /// <summary>
-        ///     Get TLV element list size
-        /// </summary>
-        public int Count => _value.Count;
-
-        /// <summary>
-        ///     Get Enumerator for TLV composite element.
-        /// </summary>
-        /// <returns>TLV composite elemnet enumerator.</returns>
-        public IEnumerator<ITlvTag> GetEnumerator()
-        {
-            return _value.GetEnumerator();
-        }
-
-        /// <summary>
-        ///     Get Enumerator for TLV composite element.
-        /// </summary>
-        /// <returns>TLV composite elemnet enumerator.</returns>
-        IEnumerator IEnumerable.GetEnumerator()
-        {
-            return GetEnumerator();
-        }
-
-
-        /// <summary>
-        ///     Decode bytes to TLV list.
-        /// </summary>
-        /// <param name="bytes">TLV bytes</param>
-        private void DecodeValue(byte[] bytes)
-        {
-            using (TlvReader tlvReader = new TlvReader(new MemoryStream(bytes)))
-            {
-                while (tlvReader.BaseStream.Position < tlvReader.BaseStream.Length)
-                {
-                    _value.Add(tlvReader.ReadTag());
-                }
-            }
-        }
-
-        /// <summary>
-        ///     Encode child TLV list to byte array.
-        /// </summary>
-        /// <returns>TLV list elements as byte array</returns>
-        public override byte[] EncodeValue()
-        {
-            using (TlvWriter writer = new TlvWriter(new MemoryStream()))
-            {
-                foreach (ITlvTag tag in _value)
-                {
-                    writer.WriteTag(tag);
-                }
-
-                return ((MemoryStream)writer.BaseStream).ToArray();
-            }
-        }
-
-        /// <summary>
-        ///     Verify unknown tag for critical flag and throw exception.
-        /// </summary>
-        /// <param name="tag">TLV element</param>
-<<<<<<< HEAD
-        protected void VerifyCriticalFlag(ITlvTag tag)
-=======
-        protected void VerifyUnknownTag(TlvTag tag)
->>>>>>> e18a31b0
-        {
-            if (tag == null)
-            {
-                throw new TlvException("Invalid TLV tag: null.");
-            }
-
-            if (!tag.NonCritical)
-            {
-                throw new TlvException("Unknown tag type(" + tag.Type + ").");
-            }
-        }
-
-        /// <summary>
-        ///     Get TLV element hash code.
-        /// </summary>
-        /// <returns>Hash code</returns>
-        public override int GetHashCode()
-        {
-            unchecked
-            {
-                int res = 1;
-                foreach (ITlvTag tag in _value)
-                {
-                    res = 31 * res + tag.GetHashCode();
-                }
-
-                return res + Type.GetHashCode() + Forward.GetHashCode() + NonCritical.GetHashCode();
-            }
-        }
-
-        /// <summary>
-        ///     Convert TLV element to string.
-        /// </summary>
-        /// <returns>TLV element as string</returns>
-        public override string ToString()
-        {
-            StringBuilder builder = new StringBuilder();
-            builder.Append("TLV[0x").Append(Type.ToString("X"));
-
-            if (NonCritical)
-            {
-                builder.Append(",N");
-            }
-
-            if (Forward)
-            {
-                builder.Append(",F");
-            }
-
-            builder.Append("]:").AppendLine();
-
-            for (int i = 0; i < Count; i++)
-            {
-                builder.Append(Util.TabPrefixString(_value[i].ToString()));
-                if (i < Count - 1)
-                {
-                    builder.AppendLine();
-                }
-            }
-
-            return builder.ToString();
-        }
-    }
+﻿using System.Collections;
+using System.Collections.Generic;
+using System.IO;
+using System.Text;
+using Guardtime.KSI.Exceptions;
+using Guardtime.KSI.Utils;
+
+namespace Guardtime.KSI.Parser
+{
+    /// <summary>
+    ///     TLV element containing other TLV elements.
+    /// </summary>
+    public abstract class CompositeTag : TlvTag, IEnumerable<ITlvTag>
+    {
+        private readonly List<ITlvTag> _value = new List<ITlvTag>();
+
+        /// <summary>
+        ///     Create new composite TLV element from TLV element.
+        /// </summary>
+        /// <param name="tag">TLV element</param>
+        /// <exception cref="TlvException">thrown when TLV tag is null</exception>
+        protected CompositeTag(ITlvTag tag) : base(tag)
+        {
+            DecodeValue(tag.EncodeValue());
+        }
+
+        /// <summary>
+        ///     Create new composite TLV element from data.
+        /// </summary>
+        /// <param name="type">TLV type</param>
+        /// <param name="nonCritical">Is TLV element non critical</param>
+        /// <param name="forward">Is TLV element forwarded</param>
+        /// <param name="value">TLV element list</param>
+        /// <exception cref="TlvException">thrown when input value is null</exception>
+        protected CompositeTag(uint type, bool nonCritical, bool forward, List<ITlvTag> value)
+            : base(type, nonCritical, forward)
+        {
+            if (value == null)
+            {
+                throw new TlvException("Invalid TLV element list: null.");
+            }
+
+            foreach (ITlvTag tag in value)
+            {
+                if (tag == null)
+                {
+                    throw new TlvException("Invalid TLV in element list: null.");
+                }
+
+                _value.Add(tag);
+            }
+        }
+
+        /// <summary>
+        ///     Get or set TLV child object
+        /// </summary>
+        /// <param name="i">tlv element position</param>
+        /// <returns>TLV element at given position</returns>
+        /// <exception cref="TlvException">thrown when trying to set null as value in array</exception>
+        public ITlvTag this[int i] => _value[i];
+
+        /// <summary>
+        ///     Get TLV element list size
+        /// </summary>
+        public int Count => _value.Count;
+
+        /// <summary>
+        ///     Get Enumerator for TLV composite element.
+        /// </summary>
+        /// <returns>TLV composite elemnet enumerator.</returns>
+        public IEnumerator<ITlvTag> GetEnumerator()
+        {
+            return _value.GetEnumerator();
+        }
+
+        /// <summary>
+        ///     Get Enumerator for TLV composite element.
+        /// </summary>
+        /// <returns>TLV composite elemnet enumerator.</returns>
+        IEnumerator IEnumerable.GetEnumerator()
+        {
+            return GetEnumerator();
+        }
+
+
+        /// <summary>
+        ///     Decode bytes to TLV list.
+        /// </summary>
+        /// <param name="bytes">TLV bytes</param>
+        private void DecodeValue(byte[] bytes)
+        {
+            using (TlvReader tlvReader = new TlvReader(new MemoryStream(bytes)))
+            {
+                while (tlvReader.BaseStream.Position < tlvReader.BaseStream.Length)
+                {
+                    _value.Add(tlvReader.ReadTag());
+                }
+            }
+        }
+
+        /// <summary>
+        ///     Encode child TLV list to byte array.
+        /// </summary>
+        /// <returns>TLV list elements as byte array</returns>
+        public override byte[] EncodeValue()
+        {
+            using (TlvWriter writer = new TlvWriter(new MemoryStream()))
+            {
+                foreach (ITlvTag tag in _value)
+                {
+                    writer.WriteTag(tag);
+                }
+
+                return ((MemoryStream)writer.BaseStream).ToArray();
+            }
+        }
+
+        /// <summary>
+        ///     Verify unknown tag for critical flag and throw exception.
+        /// </summary>
+        /// <param name="tag">TLV element</param>
+        protected void VerifyUnknownTag(ITlvTag tag)
+        {
+            if (tag == null)
+            {
+                throw new TlvException("Invalid TLV tag: null.");
+            }
+
+            if (!tag.NonCritical)
+            {
+                throw new TlvException("Unknown tag type(" + tag.Type + ").");
+            }
+        }
+
+        /// <summary>
+        ///     Get TLV element hash code.
+        /// </summary>
+        /// <returns>Hash code</returns>
+        public override int GetHashCode()
+        {
+            unchecked
+            {
+                int res = 1;
+                foreach (ITlvTag tag in _value)
+                {
+                    res = 31 * res + tag.GetHashCode();
+                }
+
+                return res + Type.GetHashCode() + Forward.GetHashCode() + NonCritical.GetHashCode();
+            }
+        }
+
+        /// <summary>
+        ///     Convert TLV element to string.
+        /// </summary>
+        /// <returns>TLV element as string</returns>
+        public override string ToString()
+        {
+            StringBuilder builder = new StringBuilder();
+            builder.Append("TLV[0x").Append(Type.ToString("X"));
+
+            if (NonCritical)
+            {
+                builder.Append(",N");
+            }
+
+            if (Forward)
+            {
+                builder.Append(",F");
+            }
+
+            builder.Append("]:").AppendLine();
+
+            for (int i = 0; i < Count; i++)
+            {
+                builder.Append(Util.TabPrefixString(_value[i].ToString()));
+                if (i < Count - 1)
+                {
+                    builder.AppendLine();
+                }
+            }
+
+            return builder.ToString();
+        }
+    }
 }